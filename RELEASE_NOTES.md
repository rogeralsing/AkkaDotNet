<<<<<<< HEAD
=======
#### 1.0.4 August 07 2015 ####
**Maintenance release for Akka.NET v1.0.3**

**Akka.IO**
This release introduces some major new features to Akka.NET, including [Akka.IO - a new set of capabilities built directly into the Akka NuGet package that allow you to communicate with your actors directly via TCP and UDP sockets](http://getakka.net/docs/IO) from external (non-actor) systems.

If you want to see a really cool example of Akka.IO in action, look at [this sample that shows off how to use the Telnet commandline to interact directly with Akka.NET actors](https://github.com/akkadotnet/akka.net/blob/dev/src/examples/TcpEchoService.Server).

**Akka.Persistence.MongoDb** and **Akka.Persistence.Sqlite**
Two new flavors of Akka.Persistence support are now available. You can install them via the commandline!

```
PM> Install-Package Akka.Persistence.MongoDb -pre
```
and

```
PM> Install-Package Akka.Persistence.Sqlite -pre
```

**Fixes & Changes - Akka.NET Core**
* [F# API - problem with discriminated union serialization](https://github.com/akkadotnet/akka.net/issues/999)
* [Fix Null Sender issue](https://github.com/akkadotnet/akka.net/issues/1212)
* [Outdated FsPickler version in Akka.FSharp can lead to runtime errors when other FsPickler-dependent packages are installed](https://github.com/akkadotnet/akka.net/issues/1206)
* [Add default Ask timeout to HOCON configuration](https://github.com/akkadotnet/akka.net/issues/1163)
* [Remote watching is repeated](https://github.com/akkadotnet/akka.net/issues/1090)
* [RemoteDaemon bug, not removing children ](https://github.com/akkadotnet/akka.net/pull/1068)
* [HOCON include support](https://github.com/akkadotnet/akka.net/pull/1169)
* [Replace SystemNanoTime with MonotonicClock](https://github.com/akkadotnet/akka.net/pull/1174)

**Akka.DI.StructureMap**
We now have support for the [StructureMap dependency injection framework](http://docs.structuremap.net/) out of the box. You can install it here!

```
PM> Install-Package Akka.DI.StructureMap
```

>>>>>>> 581ec045
#### 1.0.3 June 12 2015 ####
**Bugfix release for Akka.NET v1.0.2.**

This release addresses an issue with Akka.Persistence.SqlServer and Akka.Persistence.PostgreSql where both packages were missing a reference to Akka.Persistence.Sql.Common. 

In Akka.NET v1.0.3 we've packaged Akka.Persistence.Sql.Common into its own NuGet package and referenced it in the affected packages.

#### 1.0.2 June 2 2015
**Bugfix release for Akka.NET v1.0.1.**

Fixes & Changes - Akka.NET Core
* [Routers seem ignore supervision strategy](https://github.com/akkadotnet/akka.net/issues/996)
* [Replaced DateTime.Now with DateTime.UtcNow/MonotonicClock](https://github.com/akkadotnet/akka.net/pull/1009)
* [DedicatedThreadScheduler](https://github.com/akkadotnet/akka.net/pull/1002)
* [Add ability to specify scheduler implementation in configuration](https://github.com/akkadotnet/akka.net/pull/994)
* [Added generic extensions to EventStream subscribe/unsubscribe.](https://github.com/akkadotnet/akka.net/pull/990)
* [Convert null to NoSender.](https://github.com/akkadotnet/akka.net/pull/993)
* [Supervisor strategy bad timeouts](https://github.com/akkadotnet/akka.net/pull/986)
* [Updated Pigeon.conf throughput values](https://github.com/akkadotnet/akka.net/pull/980)
* [Add PipeTo for non-generic Tasks for exception handling](https://github.com/akkadotnet/akka.net/pull/978)

Fixes & Changes - Akka.NET Dependency Injection
* [Added Extensions methods to ActorSystem and ActorContext to make DI more accessible](https://github.com/akkadotnet/akka.net/pull/966)
* [DIActorProducer fixes](https://github.com/akkadotnet/akka.net/pull/961)
* [closes akkadotnet/akka.net#1020 structuremap dependency injection](https://github.com/akkadotnet/akka.net/pull/1021)

Fixes & Changes - Akka.Remote and Akka.Cluster
* [Fixing up cluster rejoin behavior](https://github.com/akkadotnet/akka.net/pull/962)
* [Added dispatcher fixes for remote and cluster ](https://github.com/akkadotnet/akka.net/pull/983)
* [Fixes to ClusterRouterGroup](https://github.com/akkadotnet/akka.net/pull/953)
* [Two actors are created by remote deploy using Props.WithDeploy](https://github.com/akkadotnet/akka.net/issues/1025)

Fixes & Changes - Akka.Persistence
* [Renamed GuaranteedDelivery classes to AtLeastOnceDelivery](https://github.com/akkadotnet/akka.net/pull/984)
* [Changes in Akka.Persistence SQL backend](https://github.com/akkadotnet/akka.net/pull/963)
* [PostgreSQL persistence plugin for both event journal and snapshot store](https://github.com/akkadotnet/akka.net/pull/971)
* [Cassandra persistence plugin](https://github.com/akkadotnet/akka.net/pull/995)

**New Features:**

**Akka.TestKit.XUnit2**
Akka.NET now has support for [XUnit 2.0](http://xunit.github.io/)! You can install Akka.TestKit.XUnit2 via the NuGet commandline:

```
PM> Install-Package Akka.TestKit.XUnit2
```

**Akka.Persistence.PostgreSql** and **Akka.Persistence.Cassandra**
Akka.Persistence now has two additional concrete implementations for PostgreSQL and Cassandra! You can install either of the packages using the following commandline:

[Akka.Persistence.PostgreSql Configuration Docs](https://github.com/akkadotnet/akka.net/tree/dev/src/contrib/persistence/Akka.Persistence.PostgreSql)
```
PM> Install-Package Akka.Persistence.PostgreSql
```

[Akka.Persistence.Cassandra Configuration Docs](https://github.com/akkadotnet/akka.net/tree/dev/src/contrib/persistence/Akka.Persistence.Cassandra)
```
PM> Install-Package Akka.Persistence.Cassandra
```

**Akka.DI.StructureMap**
Akka.NET's dependency injection system now supports [StructureMap](http://structuremap.github.io/)! You can install Akka.DI.StructureMap via the NuGet commandline:

```
PM> Install-Package Akka.DI.StructureMap
```

#### 1.0.1 Apr 28 2015

**Bugfix release for Akka.NET v1.0.**

Fixes:
* [v1.0 F# scheduling API not sending any scheduled messages](https://github.com/akkadotnet/akka.net/issues/831)
* [PinnedDispatcher - uses single thread for all actors instead of creating persanal thread for every actor](https://github.com/akkadotnet/akka.net/issues/850)
* [Hotfix async await when awaiting IO completion port based tasks](https://github.com/akkadotnet/akka.net/pull/843)
* [Fix for async await suspend-resume mechanics](https://github.com/akkadotnet/akka.net/pull/836)
* [Nested Ask async await causes null-pointer exception in ActorTaskScheduler](https://github.com/akkadotnet/akka.net/issues/855)
* [Akka.Remote: can't reply back remotely to child of Pool router](https://github.com/akkadotnet/akka.net/issues/884)
* [Context.DI().ActorOf shouldn't require a parameterless constructor](https://github.com/akkadotnet/akka.net/issues/832)
* [DIActorContextAdapter uses typeof().Name instead of AssemblyQualifiedName](https://github.com/akkadotnet/akka.net/issues/833)
* [IndexOutOfRangeException with RoundRobinRoutingLogic & SmallestMailboxRoutingLogic](https://github.com/akkadotnet/akka.net/issues/908)

New Features:

**Akka.TestKit.NUnit**
Akka.NET now has support for [NUnit ](http://nunit.org/) inside its TestKit. You can install Akka.TestKit.NUnit via the NuGet commandline:

```
PM> Install-Package Akka.TestKit.NUnit
```

**Akka.Persistence.SqlServer**
The first full implementation of Akka.Persistence is now available for SQL Server.

[Read the full instructions for working with Akka.Persistence.SQLServer here](https://github.com/akkadotnet/akka.net/tree/dev/src/contrib/persistence/Akka.Persistence.SqlServer).

#### 1.0.0 Apr 09 2015

**Akka.NET is officially no longer in beta status**. The APIs introduced in Akka.NET v1.0 will enjoy long-term support from the Akka.NET development team and all of its professional support partners.

Many breaking changes were introduced between v0.8 and v1.0 in order to provide better future extensibility and flexibility for Akka.NET, and we will outline the major changes in detail in these release notes.

However, if you want full API documentation we recommend going to the following:

* **[Latest Stable Akka.NET API Docs](http://api.getakka.net/docs/stable/index.html "Akka.NET Latest Stable API Docs")**
* **[Akka.NET Wiki](http://getakka.net/wiki/ "Akka.NET Wiki")**

----

**Updated Packages with 1.0 Stable Release**

All of the following NuGet packages have been upgraded to 1.0 for stable release:

- Akka.NET Core
- Akka.FSharp
- Akka.Remote
- Akka.TestKit
- Akka.DI (dependency injection)
- Akka.Loggers (logging)

The following packages (and modules dependent on them) are still in *pre-release* status:

- Akka.Cluster
- Akka.Persistence

----
**Introducing Full Mono Support for Akka.NET**

One of the biggest changes in Akka.NET v1.0 is the introduction of full Mono support across all modules; we even have [Raspberry PI machines talking to laptops over Akka.Remote](https://twitter.com/AkkaDotNET/status/584109606714093568)!

We've tested everything using Mono v3.12.1 across OS X and Ubuntu. 

**[Please let us know how well Akka.NET + Mono runs on your environment](https://github.com/akkadotnet/akka.net/issues/694)!**

----

**API Changes in v1.0**

**All methods returning an `ActorRef` now return `IActorRef`**
This is the most significant breaking change introduced in AKka.NET v1.0. Rather than returning the `ActorRef` abstract base class from all of the `ActorOf`, `Sender` and other methods we now return an instance of the `IActorRef` interface instead.

This was done in order to guarantee greater future extensibility without additional breaking changes, so we decided to pay off that technical debt now that we're supporting these APIs long-term.

Here's the set of breaking changes you need to be aware of:

- Renamed:
  - `ActorRef`          --> `IActorRef`
  - `ActorRef.Nobody`   --> `ActorRefs.Nobody`
  - `ActorRef.NoSender` --> `ActorRefs.NoSender`
- `ActorRef`'s  operators `==` and `!=` has been removed. This means all expressions like `actorRef1 == actorRef2` must be replaced with `Equals(actorRef1, actorRef2)`
- `Tell(object message)`, i.e. the implicit sender overload, has been moved
to an extension method, and requires `using Akka.Actor;` to be accessible.
- Implicit cast from `ActorRef` to `Routee` has been replaced with `Routee.FromActorRef(actorRef)`

**`async` / `await` Support**

`ReceiveActor`s now support Async/Await out of the box.

```csharp
public class MyActor : ReceiveActor
{
       public MyActor()
       {
             Receive<SomeMessage>(async some => {
                    //we can now safely use await inside this receive handler
                    await SomeAsyncIO(some.Data);
                    Sender.Tell(new EverythingIsAllOK());                   
             });
       }
}
```

It is also possible to specify the behavior for the async handler, using `AsyncBehavior.Suspend` and  `AsyncBehavior.Reentrant` as the first argument.
When using `Suspend` the normal actor semantics will be preserved, the actor will not be able to process any new messages until the current async operation is completed.
While using `Reentrant` will allow the actor to multiplex messages during the `await` period.
This does not mean that messages are processed in parallel, we still stay true to "one message at a time", but each await continuation will be piped back to the actor as a message and continue under the actors concurrency constraint.

However, `PipeTo` pattern is still the preferred way to perform async operations inside an actor, as it is more explicit and clearly states what is going on.


**Switchable Behaviors**
In order to make the switchable behavior APIs more understandable for both `UntypedActor` and `ReceiveActor` we've updated the methods to the following:

``` C#
Become(newHandler); // become newHandler, without adding previous behavior to the stack (default)
BecomeStacked(newHandler); // become newHandler, without adding previous behavior to the stack (default)
UnbecomeStacked(); //revert to the previous behavior in the stack
```

The underlying behavior-switching implementation hasn't changed at all - only the names of the methods.

**Scheduler APIs**
The `Context.System.Scheduler` API has been overhauled to be both more extensible and understandable going forward. All of the previous capabilities for the `Scheduler` are still available, only in different packaging than they were before.

Here are the new APIs:

``` C#
Context.System.Scheduler
  .ScheduleTellOnce(TimeSpan delay, ICanTell receiver, object message, ActorRef sender);
  .ScheduleTellOnce(TimeSpan delay, ICanTell receiver, object message, ActorRef sender, ICancelable cancelable);
  .ScheduleTellRepeatedly(TimeSpan initialDelay, TimeSpan interval, ICanTell receiver, object message, ActorRef sender);
  .ScheduleTellRepeatedly(TimeSpan initialDelay, TimeSpan interval, ICanTell receiver, object message, ActorRef sender, ICancelable cancelable);

Context.System.Scheduler.Advanced
  .ScheduleOnce(TimeSpan delay, Action action);
  .ScheduleOnce(TimeSpan delay, Action action, ICancelable cancelable);
  .ScheduleRepeatedly(TimeSpan initialDelay, TimeSpan interval, Action action);
  .ScheduleRepeatedly(TimeSpan initialDelay, TimeSpan interval, Action action, ICancelable cancelable);
```

There's also a set of extension methods for specifying delays and intervals in milliseconds as well as methods for all four variants (`ScheduleTellOnceCancelable`, `ScheduleTellRepeatedlyCancelable`, `ScheduleOnceCancelable`, `ScheduleRepeatedlyCancelable`) that creates a cancelable, schedules, and returns the cancelable. 

**Akka.NET `Config` now loaded automatically from App.config and Web.config**
In previous versions Akka.NET users had to do the following to load Akka.NET HOCON configuration sections from App.config or Web.config:

```csharp
var section = (AkkaConfigurationSection)ConfigurationManager.GetSection("akka");
var config = section.AkkaConfig;
var actorSystem = ActorSystem.Create("MySystem", config);
```

As of Akka.NET v1.0 this is now done for you automatically:

```csharp
var actorSystem = ActorSystem.Create("MySystem"); //automatically loads App/Web.config, if any
```

**Dispatchers**
Akka.NET v1.0 introduces the `ForkJoinDispatcher` as well as general purpose dispatcher re-use.

**Using ForkJoinDispatcher**
ForkJoinDispatcher is special - it uses [`Helios.Concurrency.DedicatedThreadPool`](https://github.com/helios-io/DedicatedThreadPool) to create a dedicated set of threads for the exclusive use of the actors configured to use a particular `ForkJoinDispatcher` instance. All of the remoting actors depend on the `default-remote-dispatcher` for instance.

Here's how you can create your own ForkJoinDispatcher instances via Config:

```
myapp{
  my-forkjoin-dispatcher{
    type = ForkJoinDispatcher
    throughput = 100
    dedicated-thread-pool{ #settings for Helios.DedicatedThreadPool
      thread-count = 3 #number of threads
      #deadlock-timeout = 3s #optional timeout for deadlock detection
      threadtype = background #values can be "background" or "foreground"
    }
  }
}
}
```

You can then use this specific `ForkJoinDispatcher` instance by configuring specific actors to use it, whether it's via config or the fluent interface on `Props`:

**Config**
```
akka.actor.deploy{
     /myActor1{
       dispatcher = myapp.my-forkjoin-dispatcher
     }
}
```

**Props**
```csharp
var actor = Sys.ActorOf(Props.Create<Foo>().WithDispatcher("myapp.my-forkjoin-dispatcher"));
```

**FluentConfiguration [REMOVED]**
`FluentConfig` has been removed as we've decided to standardize on HOCON configuration, but if you still want to use the old FluentConfig bits you can find them here: https://github.com/rogeralsing/Akka.FluentConfig

**F# API**
The F# API has changed to reflect the other C# interface changes, as well as unique additions specific to F#.

In addition to updating the F# API, we've also fixed a long-standing bug with being able to serialize discriminated unions over the wire. This has been resolved.

**Interface Renames**
In order to comply with .NET naming conventions and standards, all of the following interfaces have been renamed with the `I{InterfaceName}` prefix.

The following interfaces have all been renamed to include the `I` prefix:

- [X] `Akka.Actor.ActorRefProvider, Akka` (Public)
- [X] `Akka.Actor.ActorRefScope, Akka` (Public)
- [X] `Akka.Actor.AutoReceivedMessage, Akka` (Public)
- [X] `Akka.Actor.Cell, Akka` (Public)
- [X] `Akka.Actor.Inboxable, Akka` (Public)
- [X] `Akka.Actor.IndirectActorProducer, Akka` (Public)
- [X] `Akka.Actor.Internal.ChildrenContainer, Akka` (Public)
- [X] `Akka.Actor.Internal.ChildStats, Akka` (Public)
- [X] `Akka.Actor.Internal.InternalSupportsTestFSMRef`2, Akka` (Public)
- [X] `Akka.Actor.Internal.SuspendReason+WaitingForChildren, Akka`
- [X] `Akka.Actor.Internals.InitializableActor, Akka` (Public)
- [X] `Akka.Actor.LocalRef, Akka`
- [X] `Akka.Actor.LoggingFSM, Akka` (Public)
- [X] `Akka.Actor.NoSerializationVerificationNeeded, Akka` (Public)
- [X] `Akka.Actor.PossiblyHarmful, Akka` (Public)
- [X] `Akka.Actor.RepointableRef, Akka` (Public)
- [X] `Akka.Actor.WithBoundedStash, Akka` (Public)
- [X] `Akka.Actor.WithUnboundedStash, Akka` (Public)
- [X] `Akka.Dispatch.BlockingMessageQueueSemantics, Akka` (Public)
- [X] `Akka.Dispatch.BoundedDequeBasedMessageQueueSemantics, Akka` (Public)
- [X] `Akka.Dispatch.BoundedMessageQueueSemantics, Akka` (Public)
- [X] `Akka.Dispatch.DequeBasedMailbox, Akka` (Public)
- [X] `Akka.Dispatch.DequeBasedMessageQueueSemantics, Akka` (Public)
- [X] `Akka.Dispatch.MessageQueues.MessageQueue, Akka` (Public)
- [X] `Akka.Dispatch.MultipleConsumerSemantics, Akka` (Public)
- [X] `Akka.Dispatch.RequiresMessageQueue`1, Akka` (Public)
- [X] `Akka.Dispatch.Semantics, Akka` (Public)
- [X] `Akka.Dispatch.SysMsg.SystemMessage, Akka` (Public)
- [X] `Akka.Dispatch.UnboundedDequeBasedMessageQueueSemantics, Akka` (Public)
- [X] `Akka.Dispatch.UnboundedMessageQueueSemantics, Akka` (Public)
- [X] `Akka.Event.LoggingAdapter, Akka` (Public)
- [X] `Akka.FluentConfigInternals, Akka` (Public)
- [X] `Akka.Remote.InboundMessageDispatcher, Akka.Remote`
- [X] `Akka.Remote.RemoteRef, Akka.Remote`
- [X] `Akka.Routing.ConsistentHashable, Akka` (Public)

**`ConsistentHashRouter` and `IConsistentHashable`**
Akka.NET v1.0 introduces the idea of virtual nodes to the `ConsistentHashRouter`, which are designed to provide more even distributions of hash ranges across a relatively small number of routees. You can take advantage of virtual nodes via configuration:

```xml
akka.actor.deployment {
	/router1 {
		router = consistent-hashing-pool
		nr-of-instances = 3
		virtual-nodes-factor = 17
	}
}
```

Or via code:

```csharp
var router4 = Sys.ActorOf(Props.Empty.WithRouter(
	new ConsistentHashingGroup(new[]{c},hashMapping: hashMapping)
	.WithVirtualNodesFactor(5)), 
	"router4");
```

**`ConsistentHashMapping` Delegate**
There are three ways to instruct a router to hash a message:
1. Wrap the message in a `ConsistentHashableEnvelope`;
2. Implement the `IConsistentHashable` interface on your message types; or
3. Or, write a `ConsistentHashMapper` delegate and pass it to a `ConsistentHashingGroup` or a `ConsistentHashingPool` programmatically at create time.

Here's an example, taken from the `ConsistentHashSpecs`:

```csharp
ConsistentHashMapping hashMapping = msg =>
{
    if (msg is Msg2)
    {
        var m2 = msg as Msg2;
        return m2.Key;
    }

    return null;
};
var router2 =
    Sys.ActorOf(new ConsistentHashingPool(1, null, null, null, hashMapping: hashMapping)
    .Props(Props.Create<Echo>()), "router2");
```

Alternatively, you don't have to pass the `ConsistentHashMapping` into the constructor - you can use the `WithHashMapping` fluent interface built on top of both `ConsistentHashingGroup` and `ConsistentHashingPool`:

```csharp
var router2 =
    Sys.ActorOf(new ConsistentHashingPool(1).WithHashMapping(hashMapping)
    .Props(Props.Create<Echo>()), "router2");
```

**`ConsistentHashable` renamed to `IConsistentHashable`**
Any objects you may have decorated with the `ConsistentHashable` interface to work with `ConsistentHashRouter` instances will need to implement `IConsistentHashable` going forward, as all interfaces have been renamed with the `I-` prefix per .NET naming conventions.

**Akka.DI.Unity NuGet Package**
Akka.NET now ships with dependency injection support for [Unity](http://unity.codeplex.com/).

You can install our Unity package via the following command in the NuGet package manager console:

```
PM> Install-Package Akka.DI.Unity
```

----

#### 0.8.0 Feb 11 2015

__Dependency Injection support for Ninject, Castle Windsor, and AutoFac__. Thanks to some amazing effort from individual contributor (**[@jcwrequests](https://github.com/jcwrequests "@jcwrequests")**), Akka.NET now has direct dependency injection support for [Ninject](http://www.ninject.org/), [Castle Windsor](http://docs.castleproject.org/Default.aspx?Page=MainPage&NS=Windsor&AspxAutoDetectCookieSupport=1), and [AutoFac](https://github.com/autofac/Autofac).

Here's an example using Ninject, for instance:

    // Create and build your container 
    var container = new Ninject.StandardKernel(); 
	container.Bind().To(typeof(TypedWorker)); 
	container.Bind().To(typeof(WorkerService));
    
    // Create the ActorSystem and Dependency Resolver 
	var system = ActorSystem.Create("MySystem"); 
	var propsResolver = new NinjectDependencyResolver(container,system);

	//Create some actors who need Ninject
	var worker1 = system.ActorOf(propsResolver.Create<TypedWorker>(), "Worker1");
	var worker2 = system.ActorOf(propsResolver.Create<TypedWorker>(), "Worker2");

	//send them messages
	worker1.Tell("hi!");

You can install these DI plugins for Akka.NET via NuGet - here's how:

* **Ninject** - `install-package Akka.DI.Ninject`
* **Castle Windsor** - `install-package Akka.DI.CastleWindsor`
* **AutoFac** - `install-package Akka.DI.AutoFac`

**Read the [full Dependency Injection with Akka.NET documentation](http://getakka.net/wiki/Dependency%20injection "Dependency Injection with Akka.NET") here.**

__Persistent Actors with Akka.Persistence (Alpha)__. Core contributor **[@Horusiath](https://github.com/Horusiath)** ported the majority of Akka's Akka.Persistence and Akka.Persistence.TestKit modules. 

> Even in the core Akka project these modules are considered to be "experimental," but the goal is to provide actors with a way of automatically saving and recovering their internal state to a configurable durable store - such as a database or filesystem.

Akka.Persistence also introduces the notion of *reliable delivery* of messages, achieved through the `GuaranteedDeliveryActor`.

Akka.Persistence also ships with an FSharp API out of the box, so while this package is in beta you can start playing with it either F# or C# from day one.

If you want to play with Akka.Persistence, please install any one of the following packages:

* **Akka.Persistence** - `install-package Akka.Persistence -pre`
* **Akka.Persistence.FSharp** - `install-package Akka.Persistence.FSharp -pre`
* **Akka.Persistence.TestKit** - `install-package Akka.Persistence.TestKit -pre`

**Read the [full Persistent Actors with Akka.NET documentation](http://getakka.net/wiki/Persistence "Persistent Actors with Akka.NET") here.**

__Remote Deployment of Routers and Routees__. You can now remotely deploy routers and routees via configuration, like so:

**Deploying _routees_ remotely via `Config`**:

	actor.deployment {
	    /blub {
	      router = round-robin-pool
	      nr-of-instances = 2
	      target.nodes = [""akka.tcp://${sysName}@localhost:${port}""]
	    }
	}

	var router = masterActorSystem.ActorOf(new RoundRobinPool(2).Props(Props.Create<Echo>()), "blub");

When deploying a router via configuration, just specify the `target.nodes` property with a list of `Address` instances for each node you want to deploy your routees.

> NOTE: Remote deployment of routees only works for `Pool` routers.

**Deploying _routers_ remotely via `Config`**:

	actor.deployment {
	    /blub {
	      router = round-robin-pool
	      nr-of-instances = 2
	      remote = ""akka.tcp://${sysName}@localhost:${port}""
	    }
	}

	var router = masterActorSystem.ActorOf(Props.Create<Echo>().WithRouter(FromConfig.Instance), "blub");

Works just like remote deployment of actors.

If you want to deploy a router remotely via explicit configuration, you can do it in code like this via the `RemoteScope` and `RemoteRouterConfig`:

**Deploying _routees_ remotely via explicit configuration**:

    var intendedRemoteAddress = Address.Parse("akka.tcp://${sysName}@localhost:${port}"
    .Replace("${sysName}", sysName)
    .Replace("${port}", port.ToString()));
    
     var router = myActorSystem.ActorOf(new RoundRobinPool(2).Props(Props.Create<Echo>())
    .WithDeploy(new Deploy(
		new RemoteScope(intendedRemoteAddress.Copy()))), "myRemoteRouter");

**Deploying _routers_ remotely via explicit configuration**:

    var intendedRemoteAddress = Address.Parse("akka.tcp://${sysName}@localhost:${port}"
    .Replace("${sysName}", sysName)
    .Replace("${port}", port.ToString()));
    
     var router = myActorSystem.ActorOf(
		new RemoteRouterConfig(
		new RoundRobinPool(2), new[] { new Address("akka.tcp", sysName, "localhost", port) })
        .Props(Props.Create<Echo>()), "blub2");

**Improved Serialization and Remote Deployment Support**. All internals related to serialization and remote deployment have undergone vast improvements in order to support the other work that went into this release.

**Pluggable Actor Creation Pipeline**. We reworked the plumbing that's used to provide automatic `Stash` support and exposed it as a pluggable actor creation pipeline for local actors.

This release adds the `ActorProducerPipeline`, which is accessible from `ExtendedActorSystem` (to be able to configure by plugins) and allows you to inject custom hooks satisfying following interface:


    interface IActorProducerPlugin {
	    bool CanBeAppliedTo(ActorBase actor);
	    void AfterActorCreated(ActorBase actor, IActorContext context);
	    void BeforeActorTerminated(ActorBase actor, IActorContext context);
    }

- **CanBeAppliedTo** determines if plugin can be applied to specific actor instance.
- **AfterActorCreated** is applied to actor after it has been instantiated by an `ActorCell` and before `InitializableActor.Init` method will (optionally) be invoked.
- **BeforeActorTerminated** is applied before actor terminates and before `IDisposable.Dispose` method will be invoked (for disposable actors) - **auto handling disposable actors is second feature of this commit**.

For common use it's better to create custom classes inheriting from `ActorProducerPluginBase` and `ActorProducerPluginBase<TActor>` classes.

Pipeline itself provides following interface:

    class ActorProducerPipeline : IEnumerable<IActorProducerPlugin> {
	    int Count { get; } // current plugins count - 1 by default (ActorStashPlugin)
	    bool Register(IActorProducerPlugin plugin)
	    bool Unregister(IActorProducerPlugin plugin)
	    bool IsRegistered(IActorProducerPlugin plugin)
	    bool Insert(int index, IActorProducerPlugin plugin)
    }

- **Register** - registers a plugin if no other plugin of the same type has been registered already (plugins with generic types are counted separately). Returns true if plugin has been registered.
- **Insert** - same as register, but plugin will be placed in specific place inside the pipeline - useful if any plugins precedence is required.
- **Unregister** - unregisters specified plugin if it has been found. Returns true if plugin was found and unregistered.
- **IsRegistered** - checks if plugin has been already registered.

By default pipeline is filled with one already used plugin - `ActorStashPlugin`, which replaces stash initialization/unstashing mechanism used up to this moment.

**MultiNodeTestRunner and Akka.Remote.TestKit**. The MultiNodeTestRunner and the Multi Node TestKit (Akka.Remote.TestKit) underwent some drastic changes in this update. They're still not quite ready for public use yet, but if you want to see what the experience is like you can [clone the Akka.NET Github repository](https://github.com/akkadotnet/akka.net) and run the following command:

````
C:\akkadotnet> .\build.cmd MultiNodeTests
````

This will automatically launch all `MultiNodeSpec` instances found inside `Akka.Cluster.Tests`. We'll need to make this more flexible to be able to run other assemblies that require multinode tests in the future.

These tests are not enabled by default in normal build runs, but they will at some point in the future.

Here's a sample of the output from the console, to give you a sense of what the reporting looks like:

![image](https://cloud.githubusercontent.com/assets/326939/6075685/5f7c56b2-ad8c-11e4-9d93-8216a8cbabaf.png)

The MultiNodeTestRunner uses XUnit internally and will dynamically deploy as many processes are needed to satisfy any individual test. Has been tested with up to 6 processes.


#### 0.7.1 Dec 13 2014
__Brand New F# API__. The entire F# API has been updated to give it a more native F# feel while still holding true to the Erlang / Scala conventions used in actor systems. [Read more about the F# API changes](https://github.com/akkadotnet/akka.net/pull/526).

__Multi-Node TestKit (Alpha)__. Not available yet as a NuGet package, but the first pass at the Akka.Remote.TestKit is now available from source, which allow you to test your actor systems running on multiple machines or processes.

A multi-node test looks like this

    public class InitialHeartbeatMultiNode1 : InitialHeartbeatSpec
    {
    }
    
    public class InitialHeartbeatMultiNode2 : InitialHeartbeatSpec
    {
    }
    
    public class InitialHeartbeatMultiNode3 : InitialHeartbeatSpec
    {
    }
    
    public abstract class InitialHeartbeatSpec : MultiNodeClusterSpec
The MultiNodeTestRunner looks at this, works out that it needs to create 3 processes to run 3 nodes for the test.
It executes NodeTestRunner in each process to do this passing parameters on the command line. [Read more about the multi-node testkit here](https://github.com/akkadotnet/akka.net/pull/497).

__Breaking Change to the internal api: The `Next` property on `IAtomicCounter<T>` has been changed into the function `Next()`__ This was done as it had side effects, i.e. the value was increased when the getter was called. This makes it very hard to debug as the debugger kept calling the property and causing the value to be increased.

__Akka.Serilog__ `SerilogLogMessageFormatter` has been moved to the namespace `Akka.Logger.Serilog` (it used to be in `Akka.Serilog.Event.Serilog`).
Update your `using` statements from `using Akka.Serilog.Event.Serilog;` to `using Akka.Logger.Serilog;`.

__Breaking Change to the internal api: Changed signatures in the abstract class `SupervisorStrategy`__. The following methods has new signatures: `HandleFailure`, `ProcessFailure`. If you've inherited from `SupervisorStrategy`, `OneForOneStrategy` or `AllForOneStrategy` and overridden the aforementioned methods you need to update their signatures.

__TestProbe can be implicitly casted to ActorRef__. New feature. Tests requiring the `ActorRef` of a `TestProbe` can now be simplified:
``` C#
var probe = CreateTestProbe();
var sut = ActorOf<GreeterActor>();
sut.Tell("Akka", probe); // previously probe.Ref was required
probe.ExpectMsg("Hi Akka!");
```

__Bugfix for ConsistentHashableEvenlope__. When using `ConsistentHashableEvenlope` in conjunction with `ConsistentHashRouter`s, `ConsistentHashableEvenlope` now correctly extracts its inner message instead of sending the entire `ConsistentHashableEvenlope` directly to the intended routee.

__Akka.Cluster group routers now work as expected__. New update of Akka.Cluster - group routers now work as expected on cluster deployments. Still working on pool routers. [Read more about Akka.Cluster routers here](https://github.com/akkadotnet/akka.net/pull/489).

#### 0.7.0 Oct 16 2014
Major new changes and additions in this release, including some breaking changes...

__Akka.Cluster__ Support (pre-release) - Akka.Cluster is now available on NuGet as a pre-release package (has a `-pre` suffix) and is available for testing. After installing the the Akka.Cluster module you can add take advantage of clustering via configuration, like so:

    akka {
        actor {
          provider = "Akka.Cluster.ClusterActorRefProvider, Akka.Cluster"
        }

        remote {
          log-remote-lifecycle-events = DEBUG
          helios.tcp {
        hostname = "127.0.0.1"
        port = 0
          }
        }

        cluster {
          seed-nodes = [
        "akka.tcp://ClusterSystem@127.0.0.1:2551",
        "akka.tcp://ClusterSystem@127.0.0.1:2552"]

          auto-down-unreachable-after = 10s
        }
      }


And then use cluster-enabled routing on individual, named routers:

    /myAppRouter {
     router = consistent-hashing-pool
      nr-of-instances = 100
      cluster {
        enabled = on
        max-nr-of-instances-per-node = 3
        allow-local-routees = off
        use-role = backend
      }
    }

For more information on how clustering works, please see https://github.com/akkadotnet/akka.net/pull/400

__Breaking Changes: Improved Stashing__ - The old `WithUnboundedStash` and `WithBoundedStash` interfaces have been slightly changed and the `CurrentStash` property has been renamed to `Stash`. Any old stashing code can be replaced with the following in order to continue working:

    public IStash CurrentStash { get { return Stash; } set { Stash=value; } }

The `Stash` field is now automatically populated with an appropriate stash during the actor creation process and there is no need to set this field at all yourself.

__Breaking Changes: Renamed Logger Namespaces__ - The namespaces, DLL names, and NuGet packages for all logger add-ons have been changed to `Akka.Loggers.Xyz`. Please install the latest NuGet package (and uninstall the old ones) and update your Akka HOCON configurations accordingly.

__Serilog Support__ - Akka.NET now has an official [Serilog](http://serilog.net/) logger that you can install via the `Akka.Logger.Serilog` package. You can register the serilog logger via your HOCON configuration like this:

     akka.loggers=["Akka.Logger.Serilog.SerilogLogger, Akka.Logger.Serilog"]

__New Feature: Priority Mailbox__ - The `PriorityMailbox` allows you to define the priority of messages handled by your actors, and this is done by creating your own subclass of either the `UnboundedPriorityMailbox` or `BoundedPriorityMailbox` class and implementing the `PriorityGenerator` method like so:

    public class ReplayMailbox : UnboundedPriorityMailbox
    {
        protected override int PriorityGenerator(object message)
        {
            if (message is HttpResponseMessage) return 1;
            if (!(message is LoggedHttpRequest)) return 2;
            return 3;
        }
    }

The smaller the return value from the `PriorityGenerator`, the higher the priority of the message. You can then configure your actors to use this mailbox via configuration, using a fully-qualified name:


    replay-mailbox {
     mailbox-type: "TrafficSimulator.PlaybackApp.Actors.ReplayMailbox,TrafficSimulator.PlaybackApp"
    }

And from this point onward, any actor can be configured to use this mailbox via `Props`:

    Context.ActorOf(Props.Create<ReplayActor>()
                        .WithRouter(new RoundRobinPool(3))
                        .WithMailbox("replay-mailbox"));

__New Feature: Test Your Akka.NET Apps Using Akka.TestKit__ - We've refactored the testing framework used for testing Akka.NET's internals into a test-framework-agnostic NuGet package you can use for unit and integration testing your own Akka.NET apps. Right now we're scarce on documentation so you'll want to take a look at the tests inside the Akka.NET source for reference.

Right now we have Akka.TestKit adapters for both MSTest and XUnit, which you can install to your own project via the following:

MSTest:

    install-package Akka.TestKit.VsTest

XUnit:

    install-package Akka.TestKit.Xunit

__New Feature: Logging to Standard Out is now done in color__ - This new feature can be disabled by setting `StandardOutLogger.UseColors = false;`.
Colors can be customized: `StandardOutLogger.DebugColor = ConsoleColor.Green;`.
If you need to print to stdout directly use `Akka.Util.StandardOutWriter.Write()` instead of `Console.WriteLine`, otherwise your messages might get printed in the wrong color.

#### 0.6.4 Sep 9 2014
* Introduced `TailChoppingRouter`
* All `ActorSystem` extensions now take an `ExtendedActorSystem` as a dependency - all third party actor system extensions will need to update accordingly.
* Fixed numerous bugs with remote deployment of actors.
* Fixed a live-lock issue for high-traffic connections on Akka.Remote and introduced softer heartbeat failure deadlines.
* Changed the configuration chaining process.
* Removed obsolete attributes from `PatternMatch` and `UntypedActor`.
* Laying groundwork for initial Mono support.

#### 0.6.3 Aug 13 2014
* Made it so HOCON config sections chain properly
* Optimized actor memory footprint
* Fixed a Helios bug that caused Akka.NET to drop messages larger than 32kb

#### 0.6.2 Aug 05 2014
* Upgraded Helios dependency
* Bug fixes
* Improved F# API
* Resizeable Router support
* Inbox support - an actor-like object that can be subscribed to by external objects
* Web.config and App.config support for Akka HOCON configuration

#### 0.6.1 Jul 09 2014
* Upgraded Helios dependency
* Added ConsistentHash router support
* Numerous bug fixes
* Added ReceiveBuilder support

#### 0.2.1-beta Mars 22 2014
* Nuget package<|MERGE_RESOLUTION|>--- conflicted
+++ resolved
@@ -1,5 +1,3 @@
-<<<<<<< HEAD
-=======
 #### 1.0.4 August 07 2015 ####
 **Maintenance release for Akka.NET v1.0.3**
 
@@ -37,7 +35,6 @@
 PM> Install-Package Akka.DI.StructureMap
 ```
 
->>>>>>> 581ec045
 #### 1.0.3 June 12 2015 ####
 **Bugfix release for Akka.NET v1.0.2.**
 

--- conflicted
+++ resolved
@@ -88,8 +88,7 @@
                 Project = solution
                 Configuration = configuration
                 AdditionalArgs = additionalArgs })
-<<<<<<< HEAD
-    
+
     !! "./src/**/*.fsproj" 
     -- "./src/**/Akka.Persistence.FSharp.fsproj" 
     -- "./src/examples/**/*.fsproj" |> Seq.iter (fun project -> 
@@ -99,19 +98,6 @@
                     Project = project
                     Configuration = configuration
                     AdditionalArgs = additionalArgs }))
-
-    let sourceBasePath = __SOURCE_DIRECTORY__ @@ "src" @@ "core"
-    let ntrBasePath = sourceBasePath @@ "Akka.NodeTestRunner" @@ "bin" @@ "Release"
-    let ntrNetPath =  ntrBasePath @@ "net452"
-    let ntrNetCorePath = ntrBasePath @@ "netcoreapp1.1"
-    let mntrPath = sourceBasePath @@ "Akka.MultiNodeTestRunner" @@ "bin" @@ "Release" @@ "netcoreapp1.1"
-    let copyNtrNetToMntrTargetPath = mntrPath @@ "runner" @@ "net"
-    let copyNtrNetCoreToMntrTargetPath = mntrPath @@ "runner" @@ "netcore"
-
-    CopyDir (copyNtrNetToMntrTargetPath) (ntrNetPath) allFiles
-    CopyDir (copyNtrNetCoreToMntrTargetPath) (ntrNetCorePath) allFiles
-=======
->>>>>>> 69479d88
 )
 
 //--------------------------------------------------------------------------------

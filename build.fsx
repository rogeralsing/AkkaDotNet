--- conflicted
+++ resolved
@@ -23,15 +23,10 @@
 let outputBinaries = output @@ "binaries"
 let outputNuGet = output @@ "nuget"
 let outputMultiNode = outputTests @@ "multinode"
-<<<<<<< HEAD
-let outputBinariesNet45 = outputBinaries @@ "net452"
-let outputBinariesNetStandard = outputBinaries @@ "netstandard2.0"
-=======
 let outputFailedMultiNode = outputTests @@ "multinode" @@ "FAILED_SPECS_LOGS"
 let outputBinariesNet45 = outputBinaries @@ "net45"
 let outputBinariesNetStandard = outputBinaries @@ "netstandard2.0"
 let outputBinariesNet = outputBinaries @@ "net5.0"
->>>>>>> 651c3918
 
 let buildNumber = environVarOrDefault "BUILD_NUMBER" "0"
 let hasTeamCity = (not (buildNumber = "0")) // check if we have the TeamCity environment variable for build # set
@@ -493,42 +488,7 @@
         projects |> Seq.iter (runSingleProject)
 )
 
-open Fake.TemplateHelper
 Target "PublishMntr" (fun _ ->
-<<<<<<< HEAD
-    let executableProjects = !! "./src/**/Akka.MultiNodeTestRunner.csproj"
-
-    // Restore
-    executableProjects |> Seq.iter (fun project ->
-        DotNetCli.Restore
-            (fun p -> 
-                { p with
-                    Project = project                  
-                    AdditionalArgs = ["-r win7-x64"; sprintf "/p:VersionSuffix=%s" versionSuffix] })
-    )
-
-    // Windows .NET 4.6.1
-    executableProjects |> Seq.iter (fun project ->  
-        DotNetCli.Publish
-            (fun p ->
-                { p with
-                    Project = project
-                    Configuration = configuration
-                    Runtime = "win7-x64"
-                    Framework = testNetFrameworkVersion
-                    VersionSuffix = versionSuffix }))
-
-    // Windows .NET Core
-    executableProjects |> Seq.iter (fun project ->  
-        DotNetCli.Publish
-            (fun p ->
-                { p with
-                    Project = project
-                    Configuration = configuration
-                    Runtime = "win7-x64"
-                    Framework = testNetCoreVersion
-                    VersionSuffix = versionSuffix }))
-=======
     if not skipBuild.Value then
         let executableProjects = !! "./src/**/Akka.MultiNodeTestRunner.csproj"
 
@@ -573,7 +533,6 @@
                         Runtime = "win10-x64"
                         Framework = testNetCoreVersion
                         VersionSuffix = versionSuffix }))
->>>>>>> 651c3918
 )
 
 Target "CreateMntrNuget" (fun _ ->

﻿#I @"src/packages/FAKE/tools"
#r "FakeLib.dll"
#r "System.Xml.Linq"

open System
open System.IO
open System.Text
open Fake
open Fake.FileUtils
open Fake.TaskRunnerHelper
open Fake.ProcessHelper

cd __SOURCE_DIRECTORY__

//--------------------------------------------------------------------------------
// Information about the project for Nuget and Assembly info files
//--------------------------------------------------------------------------------


let product = "Akka.NET"
let authors = [ "Akka.NET Team" ]
let copyright = "Copyright © 2013-2016 Akka.NET Team"
let company = "Akka.NET Team"
let description = "Akka.NET is a port of the popular Java/Scala framework Akka to .NET"
let tags = ["akka";"actors";"actor";"model";"Akka";"concurrency"]
let configuration = "Release"
let toolDir = "tools"
let CloudCopyDir = toolDir @@ "CloudCopy"
let AzCopyDir = toolDir @@ "AzCopy"

// Read release notes and version

let parsedRelease =
    File.ReadLines "RELEASE_NOTES.md"
    |> ReleaseNotesHelper.parseReleaseNotes

let envBuildNumber = System.Environment.GetEnvironmentVariable("BUILD_NUMBER")
let buildNumber = if String.IsNullOrWhiteSpace(envBuildNumber) then "0" else envBuildNumber

let version = parsedRelease.AssemblyVersion + "." + buildNumber
let preReleaseVersion = version + "-beta"

let isUnstableDocs = hasBuildParam "unstable"
let isPreRelease = hasBuildParam "nugetprerelease"
let release = if isPreRelease then ReleaseNotesHelper.ReleaseNotes.New(version, version + "-beta", parsedRelease.Notes) else parsedRelease

printfn "Assembly version: %s\nNuget version; %s\n" release.AssemblyVersion release.NugetVersion
//--------------------------------------------------------------------------------
// Directories

let binDir = "bin"
let testOutput = FullName "TestResults"
let perfOutput = FullName "PerfResults"

let nugetDir = binDir @@ "nuget"
let workingDir = binDir @@ "build"
let libDir = workingDir @@ @"lib\net45\"
let nugetExe = FullName @"src\.nuget\NuGet.exe"
let docDir = "bin" @@ "doc"
let sourceBrowserDocsDir = binDir @@ "sourcebrowser"
let msdeployPath = "C:\Program Files (x86)\IIS\Microsoft Web Deploy V3\msdeploy.exe"

open Fake.RestorePackageHelper
Target "RestorePackages" (fun _ -> 
     "./src/Akka.sln"
     |> RestoreMSSolutionPackages (fun p ->
         { p with
             OutputPath = "./src/packages"
             Retries = 4 })
 )

//--------------------------------------------------------------------------------
// Clean build results

Target "Clean" <| fun _ ->
    DeleteDir binDir

//--------------------------------------------------------------------------------
// Generate AssemblyInfo files with the version for release notes 

open AssemblyInfoFile

Target "AssemblyInfo" <| fun _ ->
    CreateCSharpAssemblyInfoWithConfig "src/SharedAssemblyInfo.cs" [
        Attribute.Company company
        Attribute.Copyright copyright
        Attribute.Trademark ""
        Attribute.Version version
        Attribute.FileVersion version ] <| AssemblyInfoFileConfig(false)

    for file in !! "src/**/AssemblyInfo.fs" do
        let title =
            file
            |> Path.GetDirectoryName
            |> Path.GetDirectoryName
            |> Path.GetFileName

        CreateFSharpAssemblyInfo file [ 
            Attribute.Title title
            Attribute.Product product
            Attribute.Description description
            Attribute.Copyright copyright
            Attribute.Company company
            Attribute.ComVisible false
            Attribute.CLSCompliant true
            Attribute.Version version
            Attribute.FileVersion version ]


//--------------------------------------------------------------------------------
// Build the solution

Target "Build" <| fun _ ->

    !!"src/Akka.sln"
    |> MSBuildRelease "" "Rebuild"
    |> ignore

Target "BuildMono" <| fun _ ->

    !!"src/Akka.sln"
    |> MSBuild "" "Rebuild" [("Configuration","Release Mono")]
    |> ignore

//--------------------------------------------------------------------------------
// Build the docs
Target "Docs" <| fun _ ->
    !! "documentation/akkadoc.shfbproj"
    |> MSBuildRelease "" "Rebuild"
    |> ignore

//--------------------------------------------------------------------------------
// Push DOCs content to Windows Azure blob storage
Target "AzureDocsDeploy" (fun _ ->
    let rec pushToAzure docDir azureUrl container azureKey trialsLeft =
        let tracing = enableProcessTracing
        enableProcessTracing <- false
        let arguments = sprintf "/Source:%s /Dest:%s /DestKey:%s /S /Y /SetContentType" (Path.GetFullPath docDir) (azureUrl @@ container) azureKey
        tracefn "Pushing docs to %s. Attempts left: %d" (azureUrl) trialsLeft
        try 
            
            let result = ExecProcess(fun info ->
                info.FileName <- AzCopyDir @@ "AzCopy.exe"
                info.Arguments <- arguments) (TimeSpan.FromMinutes 120.0) //takes a very long time to upload
            if result <> 0 then failwithf "Error during AzCopy.exe upload to azure."
        with exn -> 
            if (trialsLeft > 0) then (pushToAzure docDir azureUrl container azureKey (trialsLeft-1))
            else raise exn
    let canPush = hasBuildParam "azureKey" && hasBuildParam "azureUrl"
    if (canPush) then
         printfn "Uploading API docs to Azure..."
         let azureUrl = getBuildParam "azureUrl"
         let azureKey = (getBuildParam "azureKey") + "==" //hack, because it looks like FAKE arg parsing chops off the "==" that gets tacked onto the end of each Azure storage key
         if(isUnstableDocs) then
            pushToAzure docDir azureUrl "unstable" azureKey 3
         if(not isUnstableDocs) then
            pushToAzure docDir azureUrl "stable" azureKey 3
            pushToAzure docDir azureUrl release.NugetVersion azureKey 3
    if(not canPush) then
        printfn "Missing required paraments to push docs to Azure. Run build HelpDocs to find out!"
            
)

Target "PublishDocs" DoNothing

//--------------------------------------------------------------------------------
// Build the SourceBrowser docs
//--------------------------------------------------------------------------------
Target "GenerateSourceBrowser" <| (fun _ ->
    DeleteDir sourceBrowserDocsDir

    let htmlGeneratorPath = "src/packages/Microsoft.SourceBrowser/tools/HtmlGenerator.exe"
    let arguments = sprintf "/out:%s %s" sourceBrowserDocsDir "src/Akka.sln"
    printfn "Using SourceBrowser: %s %s" htmlGeneratorPath arguments
    
    let result = ExecProcess(fun info -> 
        info.FileName <- htmlGeneratorPath
        info.Arguments <- arguments) (System.TimeSpan.FromMinutes 20.0)
    
    if result <> 0 then failwithf "SourceBrowser failed. %s %s" htmlGeneratorPath arguments
)

//--------------------------------------------------------------------------------
// Publish the SourceBrowser docs
//--------------------------------------------------------------------------------
Target "PublishSourceBrowser" <| (fun _ ->
    let canPublish = hasBuildParam "publishsettings"
    if (canPublish) then
        let sourceBrowserPublishSettingsPath = getBuildParam "publishsettings"
        let arguments = sprintf "-verb:sync -source:contentPath=\"%s\" -dest:contentPath=sourcebrowser,publishSettings=\"%s\"" (Path.GetFullPath sourceBrowserDocsDir) sourceBrowserPublishSettingsPath
        printfn "Using MSDeploy: %s %s" msdeployPath arguments
    
        let result = ExecProcess(fun info -> 
            info.FileName <- msdeployPath
            info.Arguments <- arguments) (System.TimeSpan.FromMinutes 30.0) //takes a long time to upload
    
        if result <> 0 then failwithf "MSDeploy failed. %s %s" msdeployPath arguments
    else
        printfn "Missing required parameter to publish SourceBrowser docs. Run build HelpSourceBrowserDocs to find out!"
)

//--------------------------------------------------------------------------------
// Copy the build output to bin directory
//--------------------------------------------------------------------------------

Target "CopyOutput" <| fun _ ->
    
    let copyOutput project =
        let src = "src" @@ project @@ @"bin/Release/"
        let dst = binDir @@ project
        CopyDir dst src allFiles
    [ "core/Akka"
      "core/Akka.FSharp"
      "core/Akka.TestKit"
      "core/Akka.Remote"
      "core/Akka.Remote.TestKit"
      "core/Akka.Cluster"
      "core/Akka.MultiNodeTestRunner"
      "core/Akka.Persistence"
      "core/Akka.Persistence.FSharp"
      "core/Akka.Persistence.TestKit"
<<<<<<< HEAD
      "contrib/loggers/Akka.Logger.slf4net"
      "contrib/loggers/Akka.Logger.CommonLogging"
=======
>>>>>>> d2414825
      "contrib/dependencyinjection/Akka.DI.Core"
      "contrib/dependencyinjection/Akka.DI.AutoFac"
      "contrib/dependencyinjection/Akka.DI.CastleWindsor"
      "contrib/dependencyinjection/Akka.DI.Ninject"
      "contrib/dependencyinjection/Akka.DI.Unity"
      "contrib/dependencyinjection/Akka.DI.TestKit"
      "contrib/testkits/Akka.TestKit.Xunit" 
      "contrib/testkits/Akka.TestKit.Xunit2" 
      "contrib/serializers/Akka.Serialization.Wire" 
      "contrib/cluster/Akka.Cluster.Tools"
      "contrib/cluster/Akka.Cluster.Sharding"
      ]
    |> List.iter copyOutput

Target "BuildRelease" DoNothing



//--------------------------------------------------------------------------------
// Tests targets
//--------------------------------------------------------------------------------

//--------------------------------------------------------------------------------
// Clean test output

Target "CleanTests" <| fun _ ->
    DeleteDir testOutput
//--------------------------------------------------------------------------------
// Run tests

open Fake.Testing
Target "RunTests" <| fun _ ->  
    let xunitTestAssemblies = !! "src/**/bin/Release/*.Tests.dll"

    mkdir testOutput
   
    let xunitToolPath = findToolInSubPath "xunit.console.exe" "src/packages/xunit.runner.console*/tools"
    printfn "Using XUnit runner: %s" xunitToolPath
    let runSingleAssembly assembly =
        let assemblyName = Path.GetFileNameWithoutExtension(assembly)
        xUnit2
            (fun p -> { p with XmlOutputPath = Some (testOutput + @"\" + assemblyName + "_xunit.xml"); HtmlOutputPath = Some (testOutput + @"\" + assemblyName + "_xunit.HTML"); ToolPath = xunitToolPath; TimeOut = System.TimeSpan.FromMinutes 30.0; Parallel = ParallelMode.NoParallelization }) 
            (Seq.singleton assembly)

    xunitTestAssemblies |> Seq.iter (runSingleAssembly)

Target "RunTestsMono" <| fun _ ->  
    let xunitTestAssemblies = !! "src/**/bin/Release Mono/*.Tests.dll"

    mkdir testOutput

    let xunitToolPath = findToolInSubPath "xunit.console.exe" "src/packages/xunit.runner.console*/tools"
    printfn "Using XUnit runner: %s" xunitToolPath
    let runSingleAssembly assembly =
        let assemblyName = Path.GetFileNameWithoutExtension(assembly)
        xUnit2
            (fun p -> { p with XmlOutputPath = Some (testOutput + @"\" + assemblyName + "_xunit.xml"); HtmlOutputPath = Some (testOutput + @"\" + assemblyName + "_xunit.HTML"); ToolPath = xunitToolPath; TimeOut = System.TimeSpan.FromMinutes 30.0; Parallel = ParallelMode.NoParallelization }) 
            (Seq.singleton assembly)

    xunitTestAssemblies |> Seq.iter (runSingleAssembly)
<<<<<<< HEAD
=======


(* Debug helper for troubleshooting an issue we had when we were running multi-node tests multiple times *)
Target "PrintMultiNodeTests" <| fun _ ->
    let testSearchPath =
        let assemblyFilter = getBuildParamOrDefault "spec-assembly" String.Empty
        sprintf "src/**/bin/Release/*%s*.Tests.MultiNode.dll" assemblyFilter
    (!! testSearchPath) |> Seq.iter (printfn "%s")
    

>>>>>>> d2414825

Target "MultiNodeTests" <| fun _ ->
    let testSearchPath =
        let assemblyFilter = getBuildParamOrDefault "spec-assembly" String.Empty
        sprintf "src/**/bin/Release/*%s*.Tests.MultiNode.dll" assemblyFilter

    mkdir testOutput
    let multiNodeTestPath = findToolInSubPath "Akka.MultiNodeTestRunner.exe" "bin/core/Akka.MultiNodeTestRunner*"
    let multiNodeTestAssemblies = !! testSearchPath
    printfn "Using MultiNodeTestRunner: %s" multiNodeTestPath

    let runMultiNodeSpec assembly =
        let spec = getBuildParam "spec"

        let args = new StringBuilder()
                |> append assembly
                |> append "-Dmultinode.enable-filesink=on"
                |> append (sprintf "-Dmultinode.output-directory=\"%s\"" testOutput)
                |> appendIfNotNullOrEmpty spec "-Dmultinode.test-spec="
                |> toText

        let result = ExecProcess(fun info -> 
            info.FileName <- multiNodeTestPath
            info.WorkingDirectory <- (Path.GetDirectoryName (FullName multiNodeTestPath))
            info.Arguments <- args) (System.TimeSpan.FromMinutes 60.0) (* This is a VERY long running task. *)
        if result <> 0 then failwithf "MultiNodeTestRunner failed. %s %s" multiNodeTestPath args
    
    multiNodeTestAssemblies |> Seq.iter (runMultiNodeSpec)

//--------------------------------------------------------------------------------
// NBench targets 
//--------------------------------------------------------------------------------
Target "NBench" <| fun _ ->
    let testSearchPath =
        let assemblyFilter = getBuildParamOrDefault "spec-assembly" String.Empty
        sprintf "src/**/bin/Release/*%s*.Tests.Performance.dll" assemblyFilter

    mkdir perfOutput
    let nbenchTestPath = findToolInSubPath "NBench.Runner.exe" "src/packges/NBench.Runner*"
    let nbenchTestAssemblies = !! testSearchPath
    printfn "Using NBench.Runner: %s" nbenchTestPath

    let runNBench assembly =
        let spec = getBuildParam "spec"

        let args = new StringBuilder()
                |> append assembly
                |> append (sprintf "output-directory=\"%s\"" perfOutput)
                |> toText

        let result = ExecProcess(fun info -> 
            info.FileName <- nbenchTestPath
            info.WorkingDirectory <- (Path.GetDirectoryName (FullName nbenchTestPath))
            info.Arguments <- args) (System.TimeSpan.FromMinutes 15.0) (* Reasonably long-running task. *)
        if result <> 0 then failwithf "NBench.Runner failed. %s %s" nbenchTestPath args
    
    nbenchTestAssemblies |> Seq.iter (runNBench)

//--------------------------------------------------------------------------------
// Clean NBench output
Target "CleanPerf" <| fun _ ->
    DeleteDir perfOutput


//--------------------------------------------------------------------------------
// Nuget targets 
//--------------------------------------------------------------------------------

module Nuget = 
    // add Akka dependency for other projects
    let getAkkaDependency project =
        match project with
        | "Akka" -> []
        | "Akka.Cluster" -> ["Akka.Remote", release.NugetVersion]
        | "Akka.Cluster.Sharding" -> ["Akka.Cluster.Tools", preReleaseVersion; "Akka.Persistence", preReleaseVersion]
        | "Akka.Cluster.Tools" -> ["Akka.Cluster", preReleaseVersion]
        | "Akka.Persistence.TestKit" -> ["Akka.Persistence", preReleaseVersion; "Akka.TestKit.Xunit2", release.NugetVersion]
        | persistence when (persistence.Contains("Sql") && not (persistence.Equals("Akka.Persistence.Sql.Common"))) -> ["Akka.Persistence.Sql.Common", preReleaseVersion]
        | persistence when (persistence.StartsWith("Akka.Persistence.")) -> ["Akka.Persistence", preReleaseVersion]
        | "Akka.DI.TestKit" -> ["Akka.DI.Core", release.NugetVersion; "Akka.TestKit.Xunit2", release.NugetVersion]
        | di when (di.StartsWith("Akka.DI.") && not (di.EndsWith("Core"))) -> ["Akka.DI.Core", release.NugetVersion]
        | testkit when testkit.StartsWith("Akka.TestKit.") -> ["Akka.TestKit", release.NugetVersion]
        | _ -> ["Akka", release.NugetVersion]

    // used to add -pre suffix to pre-release packages
    let getProjectVersion project =
      match project with
      | "Akka.Cluster" -> preReleaseVersion
      | cluster when cluster.StartsWith("Akka.Cluster.") -> preReleaseVersion
      | persistence when persistence.StartsWith("Akka.Persistence") -> preReleaseVersion
      | "Akka.Serialization.Wire" -> preReleaseVersion
      | _ -> release.NugetVersion

open Nuget

//--------------------------------------------------------------------------------
// Clean nuget directory

Target "CleanNuget" <| fun _ ->
    CleanDir nugetDir

//--------------------------------------------------------------------------------
// Pack nuget for all projects
// Publish to nuget.org if nugetkey is specified

let createNugetPackages _ =
    let removeDir dir = 
        let del _ = 
            DeleteDir dir
            not (directoryExists dir)
        runWithRetries del 3 |> ignore

    ensureDirectory nugetDir
    for nuspec in !! "src/**/*.nuspec" do
        printfn "Creating nuget packages for %s" nuspec
        
        CleanDir workingDir

        let project = Path.GetFileNameWithoutExtension nuspec 
        let projectDir = Path.GetDirectoryName nuspec
        let projectFile = (!! (projectDir @@ project + ".*sproj")) |> Seq.head
        let releaseDir = projectDir @@ @"bin\Release"
        let packages = projectDir @@ "packages.config"
        let packageDependencies = if (fileExists packages) then (getDependencies packages) else []
        let dependencies = packageDependencies @ getAkkaDependency project
        let releaseVersion = getProjectVersion project

        let pack outputDir symbolPackage =
            NuGetHelper.NuGet
                (fun p ->
                    { p with
                        Description = description
                        Authors = authors
                        Copyright = copyright
                        Project =  project
                        Properties = ["Configuration", "Release"]
                        ReleaseNotes = release.Notes |> String.concat "\n"
                        Version = releaseVersion
                        Tags = tags |> String.concat " "
                        OutputPath = outputDir
                        WorkingDir = workingDir
                        SymbolPackage = symbolPackage
                        Dependencies = dependencies })
                nuspec

        // Copy dll, pdb and xml to libdir = workingDir/lib/net45/
        ensureDirectory libDir
        !! (releaseDir @@ project + ".dll")
        ++ (releaseDir @@ project + ".pdb")
        ++ (releaseDir @@ project + ".xml")
        ++ (releaseDir @@ project + ".ExternalAnnotations.xml")
        |> CopyFiles libDir

        // Copy all src-files (.cs and .fs files) to workingDir/src
        let nugetSrcDir = workingDir @@ @"src/"
        // CreateDir nugetSrcDir

        let isCs = hasExt ".cs"
        let isFs = hasExt ".fs"
        let isAssemblyInfo f = (filename f).Contains("AssemblyInfo")
        let isSrc f = (isCs f || isFs f) && not (isAssemblyInfo f) 
        CopyDir nugetSrcDir projectDir isSrc
        
        //Remove workingDir/src/obj and workingDir/src/bin
        removeDir (nugetSrcDir @@ "obj")
        removeDir (nugetSrcDir @@ "bin")

        // Create both normal nuget package and symbols nuget package. 
        // Uses the files we copied to workingDir and outputs to nugetdir
        pack nugetDir NugetSymbolPackage.Nuspec
        
        removeDir workingDir

let publishNugetPackages _ = 
    let rec publishPackage url accessKey trialsLeft packageFile =
        let tracing = enableProcessTracing
        enableProcessTracing <- false
        let args p =
            match p with
            | (pack, key, "") -> sprintf "push \"%s\" %s" pack key
            | (pack, key, url) -> sprintf "push \"%s\" %s -source %s" pack key url

        tracefn "Pushing %s Attempts left: %d" (FullName packageFile) trialsLeft
        try 
            let result = ExecProcess (fun info -> 
                    info.FileName <- nugetExe
                    info.WorkingDirectory <- (Path.GetDirectoryName (FullName packageFile))
                    info.Arguments <- args (packageFile, accessKey,url)) (System.TimeSpan.FromMinutes 1.0)
            enableProcessTracing <- tracing
            if result <> 0 then failwithf "Error during NuGet symbol push. %s %s" nugetExe (args (packageFile, "key omitted",url))
        with exn -> 
            if (trialsLeft > 0) then (publishPackage url accessKey (trialsLeft-1) packageFile)
            else raise exn
    let shouldPushNugetPackages = hasBuildParam "nugetkey"
    let shouldPushSymbolsPackages = (hasBuildParam "symbolspublishurl") && (hasBuildParam "symbolskey")
    
    if (shouldPushNugetPackages || shouldPushSymbolsPackages) then
        printfn "Pushing nuget packages"
        if shouldPushNugetPackages then
            let normalPackages= 
                !! (nugetDir @@ "*.nupkg") 
                -- (nugetDir @@ "*.symbols.nupkg") |> Seq.sortBy(fun x -> x.ToLower())
            for package in normalPackages do
                try
                    publishPackage (getBuildParamOrDefault "nugetpublishurl" "") (getBuildParam "nugetkey") 3 package
                with exn ->
                    printfn "%s" exn.Message

        if shouldPushSymbolsPackages then
            let symbolPackages= !! (nugetDir @@ "*.symbols.nupkg") |> Seq.sortBy(fun x -> x.ToLower())
            for package in symbolPackages do
                try
                    publishPackage (getBuildParam "symbolspublishurl") (getBuildParam "symbolskey") 3 package
                with exn ->
                    printfn "%s" exn.Message


Target "Nuget" <| fun _ -> 
    createNugetPackages()
    publishNugetPackages()

Target "CreateNuget" <| fun _ -> 
    createNugetPackages()

Target "PublishNuget" <| fun _ -> 
    publishNugetPackages()



//--------------------------------------------------------------------------------
// Help 
//--------------------------------------------------------------------------------

Target "Help" <| fun _ ->
    List.iter printfn [
      "usage:"
      "build [target]"
      ""
      " Targets for building:"
      " * Build      Builds"
      " * Nuget      Create and optionally publish nugets packages"
      " * RunTests   Runs tests"
      " * MultiNodeTests  Runs the slower multiple node specifications"
      " * All        Builds, run tests, creates and optionally publish nuget packages"
      ""
      " Other Targets"
      " * Help       Display this help" 
      " * HelpNuget  Display help about creating and pushing nuget packages" 
      " * HelpDocs   Display help about creating and pushing API docs"
      " * HelpMultiNodeTests  Display help about running the multiple node specifications"
      ""]

Target "HelpNuget" <| fun _ ->
    List.iter printfn [
      "usage: "
      "build Nuget [nugetkey=<key> [nugetpublishurl=<url>]] "
      "            [symbolskey=<key> symbolspublishurl=<url>] "
      "            [nugetprerelease=<prefix>]"
      ""
      "Arguments for Nuget target:"
      "   nugetprerelease=<prefix>   Creates a pre-release package."
      "                              The version will be version-prefix<date>"
      "                              Example: nugetprerelease=dev =>"
      "                                       0.6.3-dev1408191917"
      ""
      "In order to publish a nuget package, keys must be specified."
      "If a key is not specified the nuget packages will only be created on disk"
      "After a build you can find them in bin/nuget"
      ""
      "For pushing nuget packages to nuget.org and symbols to symbolsource.org"
      "you need to specify nugetkey=<key>"
      "   build Nuget nugetKey=<key for nuget.org>"
      ""
      "For pushing the ordinary nuget packages to another place than nuget.org specify the url"
      "  nugetkey=<key>  nugetpublishurl=<url>  "
      ""
      "For pushing symbols packages specify:"
      "  symbolskey=<key>  symbolspublishurl=<url> "
      ""
      "Examples:"
      "  build Nuget                      Build nuget packages to the bin/nuget folder"
      ""
      "  build Nuget nugetprerelease=dev  Build pre-release nuget packages"
      ""
      "  build Nuget nugetkey=123         Build and publish to nuget.org and symbolsource.org"
      ""
      "  build Nuget nugetprerelease=dev nugetkey=123 nugetpublishurl=http://abc"
      "              symbolskey=456 symbolspublishurl=http://xyz"
      "                                   Build and publish pre-release nuget packages to http://abc"
      "                                   and symbols packages to http://xyz"
      ""]

Target "HelpDocs" <| fun _ ->
    List.iter printfn [
      "usage: "
      "build Docs"
      "Just builds the API docs for Akka.NET locally. Does not attempt to publish."
      ""
      "build PublishDocs azureKey=<key> "
      "                  azureUrl=<url> "
      "                 [unstable=true]"
      ""
      "Arguments for PublishDocs target:"
      "   azureKey=<key>             Azure blob storage key."
      "                              Used to authenticate to the storage account."
      ""
      "   azureUrl=<url>             Base URL for Azure storage container."
      "                              FAKE will automatically set container"
      "                              names based on build parameters."
      ""
      "   [unstable=true]            Indicates that we'll publish to an Azure"
      "                              container named 'unstable'. If this param"
      "                              is not present we'll publish to containers"
      "                              'stable' and the 'release.version'"
      ""
      "In order to publish documentation all of these values must be provided."
      "Examples:"
      "  build PublishDocs azureKey=1s9HSAHA+..."
      "                    azureUrl=http://fooaccount.blob.core.windows.net/docs"
      "                                   Build and publish docs to http://fooaccount.blob.core.windows.net/docs/stable"
      "                                   and http://fooaccount.blob.core.windows.net/docs/{release.version}"
      ""
      "  build PublishDocs azureKey=1s9HSAHA+..."
      "                    azureUrl=http://fooaccount.blob.core.windows.net/docs"
      "                    unstable=true"
      "                                   Build and publish docs to http://fooaccount.blob.core.windows.net/docs/unstable"
      ""]


Target "HelpSourceBrowserDocs" <| fun _ ->
    List.iter printfn [
      "usage: "
      "build GenerateSourceBrowser"
      "Just generates the SourceBrowser docs for Akka.NET locally. Does not attempt to publish."
      ""
      "build PublishSourceBrowser publishsettings=<filePath> "
      ""
      "Arguments for PublishSourceBrowser target:"
      "   publishsettings=<filePath> Publish settings file."
      ""
      "In order to publish documentation all of these values must be provided."
      ""]


Target "HelpMultiNodeTests" <| fun _ ->
    List.iter printfn [
      "usage: "
      "build MultiNodeTests [spec-assembly=<filter>]"
      "Just runs the MultiNodeTests. Does not build the projects."
      ""
      "Arguments for MultiNodeTests target:"
      "   [spec-assembly=<filter>]  Restrict which spec projects are run."
      ""
      "       Alters the discovery filter to enable restricting which specs are run."
      "       If not supplied the filter used is '*.Tests.Multinode.Dll'"
      "       When supplied this is altered to '*<filter>*.Tests.Multinode.Dll'"
      ""]
//--------------------------------------------------------------------------------
//  Target dependencies
//--------------------------------------------------------------------------------

// build dependencies
"Clean" ==> "AssemblyInfo" ==> "RestorePackages" ==> "Build" ==> "CopyOutput" ==> "BuildRelease"

// tests dependencies
"CleanTests" ==> "RunTests"
"CleanTests" ==> "MultiNodeTests"

// NBench dependencies
"CleanPerf" ==> "NBench"

// nuget dependencies
"CleanNuget" ==> "CreateNuget"
"CleanNuget" ==> "BuildRelease" ==> "Nuget"

//docs dependencies
"BuildRelease" ==> "Docs" ==> "AzureDocsDeploy" ==> "PublishDocs"

// SourceBrowser dependencies
"BuildRelease" ==> "GenerateSourceBrowser" ==> "PublishSourceBrowser"

Target "All" DoNothing
"BuildRelease" ==> "All"
"RunTests" ==> "All"
"MultiNodeTests" ==> "All"
"NBench" ==> "All"
"Nuget" ==> "All"

Target "AllTests" DoNothing //used for Mono builds, due to Mono 4.0 bug with FAKE / NuGet https://github.com/fsharp/fsharp/issues/427
"BuildRelease" ==> "AllTests"
"RunTests" ==> "AllTests"
"MultiNodeTests" ==> "AllTests"

RunTargetOrDefault "Help"<|MERGE_RESOLUTION|>--- conflicted
+++ resolved
@@ -219,11 +219,6 @@
       "core/Akka.Persistence"
       "core/Akka.Persistence.FSharp"
       "core/Akka.Persistence.TestKit"
-<<<<<<< HEAD
-      "contrib/loggers/Akka.Logger.slf4net"
-      "contrib/loggers/Akka.Logger.CommonLogging"
-=======
->>>>>>> d2414825
       "contrib/dependencyinjection/Akka.DI.Core"
       "contrib/dependencyinjection/Akka.DI.AutoFac"
       "contrib/dependencyinjection/Akka.DI.CastleWindsor"
@@ -284,8 +279,6 @@
             (Seq.singleton assembly)
 
     xunitTestAssemblies |> Seq.iter (runSingleAssembly)
-<<<<<<< HEAD
-=======
 
 
 (* Debug helper for troubleshooting an issue we had when we were running multi-node tests multiple times *)
@@ -296,7 +289,6 @@
     (!! testSearchPath) |> Seq.iter (printfn "%s")
     
 
->>>>>>> d2414825
 
 Target "MultiNodeTests" <| fun _ ->
     let testSearchPath =

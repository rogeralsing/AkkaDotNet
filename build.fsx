--- conflicted
+++ resolved
@@ -422,7 +422,7 @@
 
         projects |> Seq.iter (runSingleProject)
 )
-<<<<<<< HEAD
+
 open Fake.TemplateHelper
 Target "PublishMntr" (fun _ ->
     let executableProjects = !! "./src/**/Akka.MultiNodeTestRunner.csproj"
@@ -457,43 +457,6 @@
                     Runtime = "win7-x64"
                     Framework = testNetCoreVersion
                     VersionSuffix = versionSuffix }))
-=======
-
-Target "PublishMntr" (fun _ ->
-    if not skipBuild.Value then
-        let executableProjects = !! "./src/**/Akka.MultiNodeTestRunner.csproj"
-
-        // Windows .NET 4.5.2
-        executableProjects |> Seq.iter (fun project ->
-            DotNetCli.Restore
-                (fun p -> 
-                    { p with
-                        Project = project                  
-                        AdditionalArgs = ["-r win7-x64"; sprintf "/p:VersionSuffix=%s" versionSuffix] })
-        )
-
-        // Windows .NET 4.5.2
-        executableProjects |> Seq.iter (fun project ->  
-            DotNetCli.Publish
-                (fun p ->
-                    { p with
-                        Project = project
-                        Configuration = configuration
-                        Runtime = "win7-x64"
-                        Framework = testNetFrameworkVersion
-                        VersionSuffix = versionSuffix }))
-
-        // Windows .NET Core
-        executableProjects |> Seq.iter (fun project ->  
-            DotNetCli.Publish
-                (fun p ->
-                    { p with
-                        Project = project
-                        Configuration = configuration
-                        Runtime = "win7-x64"
-                        Framework = testNetCoreVersion
-                        VersionSuffix = versionSuffix }))
->>>>>>> 007ca6f7
 )
 
 Target "CreateMntrNuget" (fun _ -> 

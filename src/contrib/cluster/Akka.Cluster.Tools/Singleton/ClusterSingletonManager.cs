--- conflicted
+++ resolved
@@ -424,7 +424,6 @@
         private void SetupCoordinatedShutdown()
         {
             var self = Self;
-<<<<<<< HEAD
             _coordShutdown.AddTask(CoordinatedShutdown.PhaseClusterExiting, "wait-singleton-exiting", cancel =>
             {
                 if (_cluster.IsTerminated || _cluster.SelfMember.Status == MemberStatus.Down)
@@ -438,26 +437,6 @@
                     return Task.FromResult(Done.Instance);
                 else
                     return self.Ask(SelfExiting.Instance, cancellationToken: cancel);
-=======
-            _coordShutdown.AddTask(CoordinatedShutdown.PhaseClusterExiting, "wait-singleton-exiting", () =>
-            {
-                if (_cluster.IsTerminated || _cluster.SelfMember.Status == MemberStatus.Down)
-                    return Task.FromResult(Done.Instance);
-                else
-                    return _memberExitingProgress.Task;
-            });
-            _coordShutdown.AddTask(CoordinatedShutdown.PhaseClusterExiting, "singleton-exiting-2", () =>
-            {
-                if (_cluster.IsTerminated || _cluster.SelfMember.Status == MemberStatus.Down)
-                {
-                    return Task.FromResult(Done.Instance);
-                }
-                else
-                {
-                    var timeout = _coordShutdown.Timeout(CoordinatedShutdown.PhaseClusterExiting);
-                    return self.Ask(SelfExiting.Instance, timeout).ContinueWith(tr => Done.Instance);
-                }
->>>>>>> 95a71731
             });
         }
 
@@ -511,58 +490,6 @@
             }
         }
 
-<<<<<<< HEAD
-=======
-        private State<ClusterSingletonState, IClusterSingletonData> GoToOldest()
-        {
-            var singleton = Context.Watch(Context.ActorOf(_singletonProps, _settings.SingletonName));
-            Log.Info("Singleton manager started singleton actor [{0}] ", singleton.Path);
-            return
-                GoTo(ClusterSingletonState.Oldest).Using(new OldestData(singleton, false));
-        }
-
-        private State<ClusterSingletonState, IClusterSingletonData> HandleHandOverDone(IActorRef handOverTo)
-        {
-            var newOldest = handOverTo?.Path.Address;
-            Log.Info("Singleton terminated, hand-over done [{0} -> {1}]", _cluster.SelfAddress, newOldest);
-            handOverTo?.Tell(HandOverDone.Instance);
-            _memberExitingProgress.TrySetResult(Done.Instance);
-            if (_removed.ContainsKey(_cluster.SelfUniqueAddress))
-            {
-                Log.Info("Self removed, stopping ClusterSingletonManager");
-                return Stop();
-            }
-            else if (handOverTo == null)
-            {
-                return GoTo(ClusterSingletonState.Younger).Using(new YoungerData(null));
-            }
-            else
-            {
-                return GoTo(ClusterSingletonState.End).Using(EndData.Instance);
-            }
-        }
-
-        private State<ClusterSingletonState, IClusterSingletonData> GoToHandingOver(IActorRef singleton, bool singletonTerminated, IActorRef handOverTo)
-        {
-            if (singletonTerminated)
-            {
-                return HandleHandOverDone(handOverTo);
-            }
-
-            handOverTo?.Tell(HandOverInProgress.Instance);
-            Log.Info("Singleton manager stopping singleton actor [{0}]", singleton.Path);
-            singleton.Tell(_terminationMessage);
-            return GoTo(ClusterSingletonState.HandingOver).Using(new HandingOverData(singleton, handOverTo));
-        }
-
-        private State<ClusterSingletonState, IClusterSingletonData> GoToStopping(IActorRef singleton)
-        {
-            Log.Info("Singleton manager stopping singleton actor [{0}]", singleton.Path);
-            singleton.Tell(_terminationMessage);
-            return GoTo(ClusterSingletonState.Stopping).Using(new StoppingData(singleton));
-        }
-
->>>>>>> 95a71731
         private void InitializeFSM()
         {
             When(ClusterSingletonState.Start, e =>

--- conflicted
+++ resolved
@@ -64,12 +64,8 @@
         private const string ShardStatsManifest = "DB";
         private const string GetShardRegionStatsManifest = "DC";
         private const string ShardRegionStatsManifest = "DD";
-        private const string GetCurrentRegionsManifest = "DG";
-        private const string CurrentRegionsManifest = "DH";
-
-<<<<<<< HEAD
-        private const string GetClusterShardingStatsManifest = "GS"; //"DE" in akka
-        private const string ClusterShardingStatsManifest = "CS"; //"DF" in akka
+        private const string GetClusterShardingStatsManifest = "GS"; // This is "DE" in JVM
+        private const string ClusterShardingStatsManifest = "CS"; // This is "DF" in JVM
         private const string GetCurrentRegionsManifest = "DG";
         private const string CurrentRegionsManifest = "DH";
 
@@ -81,14 +77,6 @@
 
         private const string EventSourcedRememberShardsMigrationMarkerManifest = "SM";
         private const string EventSourcedRememberShardsState = "SS";
-=======
-        private const string GetShardRegionStateManifest = "FC";
-        private const string ShardStateManifest = "FD";
-        private const string CurrentShardRegionStateManifest = "FE";
-        
-        private const string GetClusterShardingStatsManifest = "GS"; // This is "DE" in JVM
-        private const string ClusterShardingStatsManifest = "CS"; // This is "DF" in JVM
->>>>>>> d81767e7
 
         #endregion
 
@@ -136,7 +124,6 @@
 
                 { GetClusterShardingStatsManifest, bytes => GetClusterShardingStatsFromBinary(bytes) },
                 { ClusterShardingStatsManifest, bytes => ClusterShardingStatsFromBinary(bytes) },
-<<<<<<< HEAD
 
                 { GetCurrentRegionsManifest, bytes => GetCurrentRegions.Instance },
                 { CurrentRegionsManifest, bytes => CurrentRegionsFromBinary(bytes) },
@@ -149,21 +136,8 @@
                 { GetShardRegionStateManifest, bytes => GetShardRegionState.Instance },
                 { ShardStateManifest, bytes => ShardStateFromBinary(bytes) },
                 { CurrentShardRegionStateManifest, bytes => CurrentShardRegionStateFromBinary(bytes) },
-
-
                 { EventSourcedRememberShardsMigrationMarkerManifest, bytes => EventSourcedRememberEntitiesCoordinatorStore.MigrationMarker.Instance},
                 { EventSourcedRememberShardsState, bytes => RememberShardsStateFromBinary(bytes) }
-=======
-                
-                {GetCurrentRegionsManifest, bytes => GetCurrentRegions.Instance},
-                {CurrentRegionsManifest, bytes => CurrentRegionsFromBinary(bytes) },
-                {StartEntityManifest, bytes => StartEntityFromBinary(bytes) },
-                {StartEntityAckManifest, bytes => StartEntityAckFromBinary(bytes) },
-                {CurrentShardRegionStateManifest, bytes => CurrentShardRegionStateFromBinary(bytes) },
-                {GetShardRegionStateManifest, bytes => GetShardRegionState.Instance},
-                {ShardStateManifest, bytes => ShardStateFromBinary(bytes)},
-
->>>>>>> d81767e7
             };
         }
 
@@ -215,7 +189,6 @@
                 case ClusterShardingStats o: return ClusterShardingStatsToProto(o).ToByteArray();
                 case GetCurrentRegions o: return Empty;
                 case CurrentRegions o: return CurrentRegionsToProto(o).ToByteArray();
-<<<<<<< HEAD
 
                 //case GetCurrentShardState o: return Empty;
                 //case CurrentShardState o: return CurrentShardStateToProto(o).ToByteArray();
@@ -225,11 +198,6 @@
 
                 case EventSourcedRememberEntitiesCoordinatorStore.MigrationMarker _: return Empty;
                 case EventSourcedRememberEntitiesCoordinatorStore.State o: return RememberShardsStateToProto(o).ToByteArray();
-=======
-                case GetShardRegionState _: return Empty;
-                case ShardState o: return ShardStateToProto(o).ToByteArray();
-                case CurrentShardRegionState o: return CurrentShardRegionStateToProto(o).ToByteArray();
->>>>>>> d81767e7
             }
             throw new ArgumentException($"Can't serialize object of type [{obj.GetType()}] in [{this.GetType()}]");
         }
@@ -302,7 +270,6 @@
                 case ClusterShardingStats _: return ClusterShardingStatsManifest;
                 case GetCurrentRegions _: return GetCurrentRegionsManifest;
                 case CurrentRegions _: return CurrentRegionsManifest;
-<<<<<<< HEAD
 
                 //case GetCurrentShardState _: return GetCurrentShardStateManifest;
                 //case CurrentShardState _: return CurrentShardStateManifest;
@@ -312,11 +279,6 @@
 
                 case EventSourcedRememberEntitiesCoordinatorStore.MigrationMarker _: return EventSourcedRememberShardsMigrationMarkerManifest;
                 case EventSourcedRememberEntitiesCoordinatorStore.State _: return EventSourcedRememberShardsState;
-=======
-                case GetShardRegionState _: return GetShardRegionStateManifest;
-                case ShardState _: return ShardStateManifest;
-                case CurrentShardRegionState _: return CurrentShardRegionStateManifest;
->>>>>>> d81767e7
             }
             throw new ArgumentException($"Can't serialize object of type [{o.GetType()}] in [{this.GetType()}]");
         }
@@ -602,135 +564,55 @@
             return new ClusterShardingStats(dict.ToImmutableDictionary());
         }
 
-<<<<<<< HEAD
         //CurrentRegions
-        private Proto.Msg.CurrentRegions CurrentRegionsToProto(CurrentRegions evt)
+        private static Proto.Msg.CurrentRegions CurrentRegionsToProto(CurrentRegions regions)
         {
             var p = new Proto.Msg.CurrentRegions();
-            p.Regions.AddRange(evt.Regions.Select(AddressToProto));
+            p.Regions.AddRange(regions.Regions.Select(AddressToProto));
             return p;
         }
 
-        private CurrentRegions CurrentRegionsFromBinary(byte[] bytes)
-        {
-            var p = Proto.Msg.CurrentRegions.Parser.ParseFrom(bytes);
+        private static CurrentRegions CurrentRegionsFromBinary(byte[] b)
+        {
+            var p = Proto.Msg.CurrentRegions.Parser.ParseFrom(b);
             return new CurrentRegions(p.Regions.Select(AddressFrom).ToImmutableHashSet());
         }
 
         //ShardState
-        private Proto.Msg.ShardState ShardStateToProto(ShardState evt)
-        {
-            var p = new Proto.Msg.ShardState();
-            p.ShardId = evt.ShardId;
-            p.EntityIds.AddRange(evt.EntityIds);
-            return p;
-        }
-
-        private ShardState ShardStateFromProto(Proto.Msg.ShardState parsed)
-        {
-            return new ShardState(parsed.ShardId, parsed.EntityIds.ToImmutableHashSet());
-        }
-
-        private ShardState ShardStateFromBinary(byte[] bytes)
-        {
-            var p = Proto.Msg.ShardState.Parser.ParseFrom(bytes);
-            return new ShardState(p.ShardId, p.EntityIds.ToImmutableHashSet());
-        }
-
-        //CurrentShardRegionState
-        private Proto.Msg.CurrentShardRegionState CurrentShardRegionStateToProto(CurrentShardRegionState evt)
-        {
-            var p = new Proto.Msg.CurrentShardRegionState();
-            p.Shards.AddRange(evt.Shards.Select(ShardStateToProto));
-            p.Failed.AddRange(evt.Failed);
-            return p;
-        }
-
-        private CurrentShardRegionState CurrentShardRegionStateFromBinary(byte[] bytes)
-        {
-            var p = Proto.Msg.CurrentShardRegionState.Parser.ParseFrom(bytes);
-            return new CurrentShardRegionState(p.Shards.Select(ShardStateFromProto).ToImmutableHashSet(), p.Failed.ToImmutableHashSet());
-        }
-
-=======
-        // CurrentRegions
-        private static Proto.Msg.CurrentRegions CurrentRegionsToProto(CurrentRegions regions)
-        {
-            var p = new Proto.Msg.CurrentRegions();
-            foreach (var address in regions.Regions)
-            {
-                p.Regions.Add(AddressToProto(address));
-            }
-
-            return p;
-        }
-
-        private static CurrentRegions CurrentRegionsFromBinary(byte[] b)
-        {
-            var p = Proto.Msg.CurrentRegions.Parser.ParseFrom(b);
-            var set = new HashSet<Address>();
-            foreach (var addressData in p.Regions)
-            {
-                set.Add(AddressFrom(addressData));
-            }
-
-            return new CurrentRegions(set.ToImmutableHashSet());
-        }
-        
-        // ShardState
         private static Proto.Msg.ShardState ShardStateToProto(ShardState state)
         {
             var p = new Proto.Msg.ShardState();
             p.ShardId = state.ShardId;
-            foreach (var id in state.EntityIds)
-            {
-                p.EntityIds.Add(id);
-            }
-
+            p.EntityIds.AddRange(state.EntityIds);
             return p;
         }
 
-        private static ShardState ShardStateFrom(Proto.Msg.ShardState state)
-        {
-            var set = new HashSet<string>();
-            foreach (var id in state.EntityIds)
-            {
-                set.Add(id);
-            }
-
-            return new ShardState(state.ShardId, set.ToImmutableHashSet());
+        private static ShardState ShardStateFromProto(Proto.Msg.ShardState state)
+        {
+            return new ShardState(state.ShardId, state.EntityIds.ToImmutableHashSet());
         }
 
         private static ShardState ShardStateFromBinary(byte[] b)
         {
-            return ShardStateFrom(Proto.Msg.ShardState.Parser.ParseFrom(b));
-        }
-
-        // CurrentShardRegionState
+            var p = Proto.Msg.ShardState.Parser.ParseFrom(b);
+            return new ShardState(p.ShardId, p.EntityIds.ToImmutableHashSet());
+        }
+
+        //CurrentShardRegionState
         private static Proto.Msg.CurrentShardRegionState CurrentShardRegionStateToProto(CurrentShardRegionState state)
         {
             var p = new Proto.Msg.CurrentShardRegionState();
-            foreach (var shard in state.Shards)
-            {
-                p.Shards.Add(ShardStateToProto(shard));
-            }
-
+            p.Shards.AddRange(state.Shards.Select(ShardStateToProto));
+            p.Failed.AddRange(state.Failed);
             return p;
         }
 
         private static CurrentShardRegionState CurrentShardRegionStateFromBinary(byte[] b)
         {
             var p = Proto.Msg.CurrentShardRegionState.Parser.ParseFrom(b);
-            var set = new HashSet<ShardState>();
-            foreach (var shard in p.Shards)
-            {
-                set.Add(ShardStateFrom(shard));
-            }
-
-            return new CurrentShardRegionState(set.ToImmutableHashSet());
-        }
-        
->>>>>>> d81767e7
+            return new CurrentShardRegionState(p.Shards.Select(ShardStateFromProto).ToImmutableHashSet(), p.Failed.ToImmutableHashSet());
+        }
+
         private static AddressData AddressToProto(Address address)
         {
             var message = new AddressData();

﻿<Project Sdk="Microsoft.NET.Sdk">
  <Import Project="..\..\..\common.props" />

  <PropertyGroup>
    <AssemblyTitle>Akka.Cluster.Sharding</AssemblyTitle>
    <Description>Sharded actors with managed lifecycle for Akka.NET cluster</Description>
    <TargetFrameworks>$(NetStandardLibVersion)</TargetFrameworks>
    <PackageTags>$(AkkaPackageTags);network;cluster;sharding</PackageTags>
    <GenerateDocumentationFile>true</GenerateDocumentationFile>
  </PropertyGroup>

  <ItemGroup>
    <EmbeddedResource Include="reference.conf" />
    <ProjectReference Include="..\..\..\core\Akka.Coordination\Akka.Coordination.csproj" />
    <ProjectReference Include="..\..\..\core\Akka.Persistence\Akka.Persistence.csproj" />
    <ProjectReference Include="..\Akka.Cluster.Tools\Akka.Cluster.Tools.csproj" />
    <ProjectReference Include="..\Akka.DistributedData.LightningDB\Akka.DistributedData.LightningDB.csproj" />
    <ProjectReference Include="..\Akka.DistributedData\Akka.DistributedData.csproj" />
  </ItemGroup>

<<<<<<< HEAD
  <ItemGroup Condition=" '$(TargetFramework)' == '$(NetFrameworkLibVersion)' ">
    <Reference Include="System.Core" />
    <Reference Include="System.Xml.Linq" />
    <Reference Include="System.Data.DataSetExtensions" />
  </ItemGroup>

=======
>>>>>>> 651c3918
  <PropertyGroup Condition=" '$(TargetFramework)' == '$(NetStandardLibVersion)' ">
    <DefineConstants>$(DefineConstants);CORECLR</DefineConstants>
  </PropertyGroup>

  <PropertyGroup Condition=" '$(Configuration)' == 'Release' ">
    <DefineConstants>$(DefineConstants);RELEASE</DefineConstants>
  </PropertyGroup>

</Project><|MERGE_RESOLUTION|>--- conflicted
+++ resolved
@@ -18,15 +18,12 @@
     <ProjectReference Include="..\Akka.DistributedData\Akka.DistributedData.csproj" />
   </ItemGroup>
 
-<<<<<<< HEAD
   <ItemGroup Condition=" '$(TargetFramework)' == '$(NetFrameworkLibVersion)' ">
     <Reference Include="System.Core" />
     <Reference Include="System.Xml.Linq" />
     <Reference Include="System.Data.DataSetExtensions" />
   </ItemGroup>
 
-=======
->>>>>>> 651c3918
   <PropertyGroup Condition=" '$(TargetFramework)' == '$(NetStandardLibVersion)' ">
     <DefineConstants>$(DefineConstants);CORECLR</DefineConstants>
   </PropertyGroup>

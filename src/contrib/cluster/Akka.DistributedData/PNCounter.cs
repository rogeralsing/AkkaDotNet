--- conflicted
+++ resolved
@@ -112,10 +112,7 @@
         /// <inheritdoc/>
         public override string ToString() => $"PNCounter({Value})";
 
-<<<<<<< HEAD
-=======
         /// <inheritdoc/>
->>>>>>> d014abd9
         public override bool Equals(object obj) => obj is PNCounter && Equals((PNCounter)obj);
 
         /// <inheritdoc/>

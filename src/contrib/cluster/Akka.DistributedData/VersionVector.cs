﻿//-----------------------------------------------------------------------
// <copyright file="VersionVector.cs" company="Akka.NET Project">
//     Copyright (C) 2009-2021 Lightbend Inc. <http://www.lightbend.com>
//     Copyright (C) 2013-2021 .NET Foundation <https://github.com/akkadotnet/akka.net>
// </copyright>
//-----------------------------------------------------------------------

using System;
using System.Collections;
using System.Collections.Generic;
using System.Collections.Immutable;
using System.Diagnostics;
using System.Linq;
using Akka.Cluster;
using Akka.Util.Internal;

namespace Akka.DistributedData
{
    /// <summary>
    /// Representation of a Vector-based clock (counting clock), inspired by Lamport logical clocks.
    /// Based on code from <see cref="VectorClock"/>.
    /// 
    /// This class is immutable, i.e. "modifying" methods return a new instance.
    /// </summary>
    [Serializable]
    public abstract class VersionVector : IReplicatedData<VersionVector>, IReplicatedDataSerialization, IRemovedNodePruning<VersionVector>, IEquatable<VersionVector>
    {
        public enum Ordering
        {
            After,
            Before,
            Same,
            Concurrent,
            FullOrder
        }

        public static VersionVector Create(UniqueAddress node, long version) => new SingleVersionVector(node, version);

        public static VersionVector Create(ImmutableDictionary<UniqueAddress, long> versions)
        {
            if (versions.IsEmpty) return VersionVector.Empty;
            if (versions.Count == 1)
            {
                var v = versions.First();
                return new SingleVersionVector(v.Key, v.Value);
            }
            return new MultiVersionVector(versions);
        }

        protected static readonly AtomicCounterLong Counter = new AtomicCounterLong(1L);

        /// <summary>
        /// Marker to signal that we have reached the end of a version vector.
        /// </summary>
<<<<<<< HEAD
        private static readonly (UniqueAddress, long) EndMarker = (null, long.MinValue);
=======
        private static readonly (UniqueAddress addr, long version) EndMarker = (null, long.MinValue);
>>>>>>> 99be70b6

        public abstract bool IsEmpty { get; }

        public abstract int Count { get; }

<<<<<<< HEAD
        public abstract IEnumerator<(UniqueAddress, long)> VersionEnumerator { get; }
=======
        public abstract IEnumerator<KeyValuePair<UniqueAddress, long>> VersionEnumerator { get; }

        internal abstract IEnumerable<(UniqueAddress addr, long version)> InternalVersions { get; }

        internal IEnumerator<(UniqueAddress addr, long version)> InternalVersionEnumerator =>
            InternalVersions.GetEnumerator();

>>>>>>> 99be70b6
        public static readonly VersionVector Empty = new MultiVersionVector(ImmutableDictionary<UniqueAddress, long>.Empty);

        /// <summary>
        /// Increment the version for the node passed as argument. Returns a new VersionVector.
        /// </summary>
        public abstract VersionVector Increment(UniqueAddress node);

        public abstract long VersionAt(UniqueAddress node);

        public abstract bool Contains(UniqueAddress node);

        /// <summary>
        /// Merges this VersionVector with another VersionVector. E.g. merges its versioned history.
        /// </summary>
        public abstract VersionVector Merge(VersionVector other);

        public IReplicatedData Merge(IReplicatedData other) => Merge((VersionVector)other);

        public abstract ImmutableHashSet<UniqueAddress> ModifiedByNodes { get; }
        public abstract bool NeedPruningFrom(UniqueAddress removedNode);
        IReplicatedData IRemovedNodePruning.PruningCleanup(UniqueAddress removedNode) => PruningCleanup(removedNode);

        IReplicatedData IRemovedNodePruning.Prune(UniqueAddress removedNode, UniqueAddress collapseInto) => Prune(removedNode, collapseInto);

        public abstract VersionVector Prune(UniqueAddress removedNode, UniqueAddress collapseInto);

        public abstract VersionVector PruningCleanup(UniqueAddress removedNode);

        /// <inheritdoc/>
        public bool Equals(VersionVector other)
        {
            if (ReferenceEquals(other, null)) return false;
            if (ReferenceEquals(this, other)) return true;

            return CompareOnlyTo(other, Ordering.Same) == Ordering.Same;
        }

        /// <inheritdoc/>
        public override bool Equals(object obj) => obj is VersionVector vector && Equals(vector);

        /// <summary>
        /// Returns true if this VersionVector has the same history
        /// as the <paramref name="y"/> VersionVector else false.
        /// </summary>
        public bool IsSame(VersionVector y) => CompareOnlyTo(y, Ordering.Same) == Ordering.Same;

        public bool IsConcurrent(VersionVector y) => CompareOnlyTo(y, Ordering.Concurrent) == Ordering.Concurrent;

        public bool IsBefore(VersionVector y) => CompareOnlyTo(y, Ordering.Before) == Ordering.Before;

        public bool IsAfter(VersionVector y) => CompareOnlyTo(y, Ordering.After) == Ordering.After;

        public static bool operator ==(VersionVector x, VersionVector y) => x?.Equals(y) ?? ReferenceEquals(x, y);

        /// <summary>
        /// Returns true if <paramref name="x"/> VersionVector has other 
        /// history than the <paramref name="y"/> VersionVector else false.
        /// </summary>
        public static bool operator !=(VersionVector x, VersionVector y) => !(x == y);

        /// <summary>
        /// Returns true if <paramref name="x"/> is after <paramref name="y"/> else false.
        /// </summary>
        public static bool operator >(VersionVector x, VersionVector y)
            => x.CompareOnlyTo(y, Ordering.After) == Ordering.After;

        /// <summary>
        /// Returns true if <paramref name="x"/> is before <paramref name="y"/> else false.
        /// </summary>
        public static bool operator <(VersionVector x, VersionVector y)
            => x.CompareOnlyTo(y, Ordering.Before) == Ordering.Before;

        /// <summary>
        /// Compare two version vectors. The outcome will be one of the following:
        /// 
        /// <para>Version 1 is SAME (==)       as Version 2 iff for all i c1(i) == c2(i)</para>
        /// <para>Version 1 is BEFORE (&lt;)      Version 2 iff for all i c1(i) &lt;= c2(i) and there exist a j such that c1(j) &lt; c2(j)</para>
        /// <para>Version 1 is AFTER (&gt;)       Version 2 iff for all i c1(i) &gt;= c2(i) and there exist a j such that c1(j) &gt; c2(j)</para>
        /// <para>Version 1 is CONCURRENT to Version 2 otherwise</para>
        /// </summary>
        public Ordering Compare(VersionVector other) => CompareOnlyTo(other, Ordering.FullOrder);

        /// <summary>
        /// Version vector comparison according to the semantics described by compareTo, with the ability to bail
        /// out early if the we can't reach the Ordering that we are looking for.
        /// 
        /// The ordering always starts with <see cref="Ordering.Same"/> and can then go to Same, Before or After
        /// If we're on <see cref="Ordering.After"/> we can only go to After or Concurrent
        /// If we're on <see cref="Ordering.Before"/> we can only go to Before or Concurrent
        /// If we go to <see cref="Ordering.Concurrent"/> we exit the loop immediately
        /// 
        /// If you send in the ordering <see cref="Ordering.FullOrder"/>, you will get a full comparison.
        /// </summary>
        private Ordering CompareOnlyTo(VersionVector other, Ordering order)
        {
            if (ReferenceEquals(this, other)) return Ordering.Same;

            return Compare(InternalVersionEnumerator, other.InternalVersionEnumerator,
                order == Ordering.Concurrent ? Ordering.FullOrder : order);
        }

        private static T NextOrElse<T>(IEnumerator<T> enumerator, T defaultValue) =>
            enumerator.MoveNext() ? enumerator.Current : defaultValue;

<<<<<<< HEAD
        private Ordering Compare(IEnumerator<(UniqueAddress, long)> i1,
            IEnumerator<(UniqueAddress, long)> i2, Ordering requestedOrder)
=======
        private Ordering Compare(IEnumerator<(UniqueAddress addr, long version)> i1,
            IEnumerator<(UniqueAddress addr, long version)> i2, Ordering requestedOrder)
>>>>>>> 99be70b6
        {
            var nt1 = NextOrElse<(UniqueAddress Key, long Value)>(i1, EndMarker);
            var nt2 = NextOrElse<(UniqueAddress Key, long Value)>(i2, EndMarker);
            var currentOrder = Ordering.Same;
            while (true)
            {
                if (requestedOrder != Ordering.FullOrder && currentOrder != Ordering.Same && currentOrder != requestedOrder) return currentOrder;
                else if (Equals(nt1, EndMarker) && Equals(nt2, EndMarker)) return currentOrder;
                else if (Equals(nt1, EndMarker)) return currentOrder == Ordering.After ? Ordering.Concurrent : Ordering.Before;
                else if (Equals(nt2, EndMarker)) return currentOrder == Ordering.Before ? Ordering.Concurrent : Ordering.After;
                else
                {
                    var nc = nt1.addr.CompareTo(nt2.addr);
                    if (nc == 0)
                    {
                        if (nt1.version < nt2.version)
                        {
                            if (currentOrder == Ordering.After) return Ordering.Concurrent;
                            currentOrder = Ordering.Before;
                        }
                        else if (nt1.version > nt2.version)
                        {
                            if (currentOrder == Ordering.Before) return Ordering.Concurrent;
                            currentOrder = Ordering.After;
                        }

                        nt1 = NextOrElse(i1, EndMarker);
                        nt2 = NextOrElse(i2, EndMarker);
                    }
                    else if (nc < 0)
                    {
                        if (currentOrder == Ordering.Before) return Ordering.Concurrent;
                        currentOrder = Ordering.After;
                        nt1 = NextOrElse(i1, EndMarker);
                    }
                    else
                    {
                        if (currentOrder == Ordering.After) return Ordering.Concurrent;
                        currentOrder = Ordering.Before;
                        nt2 = NextOrElse(i2, EndMarker);
                    }
                }
            }
        }
    }

    [DebuggerDisplay("VersionVector({Node}->{Version})")]
    public sealed class SingleVersionVector : VersionVector
    {
        private sealed class Enumerator : IEnumerator<(UniqueAddress, long)>
        {
            private bool _moved = false;

            public Enumerator(UniqueAddress node, long version)
            {
                Current = (node, version);
            }

            /// <inheritdoc/>
            public void Dispose() { }

            public bool MoveNext()
            {
                if (!_moved)
                {
                    _moved = true;
                    return true;
                }
                else return false;
            }

            public void Reset()
            {
                _moved = false;
            }

            public (UniqueAddress, long) Current { get; }

            object IEnumerator.Current => Current;
        }

        internal readonly UniqueAddress Node;
        internal readonly long Version;

        public SingleVersionVector(UniqueAddress node, long version)
        {
            Node = node;
            Version = version;
        }

        public override bool IsEmpty => false;
        public override int Count => 1;
<<<<<<< HEAD
        public override IEnumerator<(UniqueAddress, long)> VersionEnumerator => new Enumerator(Node, Version);
=======
        public override IEnumerator<KeyValuePair<UniqueAddress, long>> VersionEnumerator => new Enumerator(Node, Version);

        internal override IEnumerable<(UniqueAddress addr, long version)> InternalVersions
        {
            get
            {
                yield return (Node, Version);
            }
        }

>>>>>>> 99be70b6
        public override VersionVector Increment(UniqueAddress node)
        {
            var v = Counter.GetAndIncrement();
            return node == Node
                ? (VersionVector)new SingleVersionVector(Node, v)
                : new MultiVersionVector(
                    new KeyValuePair<UniqueAddress, long>(Node, Version),
                    new KeyValuePair<UniqueAddress, long>(node, v));
        }

        public override long VersionAt(UniqueAddress node) => node == Node ? Version : 0L;

        public override bool Contains(UniqueAddress node) => Node == node;

        public override VersionVector Merge(VersionVector other)
        {
            switch (other)
            {
                case MultiVersionVector vector1:
                {
                    var v2 = vector1.Versions.GetValueOrDefault(Node, 0L);
                    var mergedVersions = v2 >= Version ? vector1.Versions : vector1.Versions.SetItem(Node, Version);
                    return new MultiVersionVector(mergedVersions);
                }
                case SingleVersionVector vector when Node == vector.Node:
                    return Version >= vector.Version ? this : new SingleVersionVector(vector.Node, vector.Version);
                case SingleVersionVector vector:
                    return new MultiVersionVector(
                        new KeyValuePair<UniqueAddress, long>(Node, Version),
                        new KeyValuePair<UniqueAddress, long>(vector.Node, vector.Version));
                default:
                    throw new NotSupportedException("SingleVersionVector doesn't support merge with provided version vector");
            }
        }

        public override ImmutableHashSet<UniqueAddress> ModifiedByNodes => ImmutableHashSet.Create(Node);

        public override bool NeedPruningFrom(UniqueAddress removedNode) => Node == removedNode;

        public override VersionVector Prune(UniqueAddress removedNode, UniqueAddress collapseInto) =>
            (Node == removedNode ? Empty : this).Increment(collapseInto);

        public override VersionVector PruningCleanup(UniqueAddress removedNode) =>
            Node == removedNode ? Empty : this;

        public override string ToString() => $"VersionVector({Node}->{Version})";

        public override int GetHashCode()
        {
            unchecked
            {
                return (int)(Node.GetHashCode() ^ Version);
            }
        }
    }

    [Serializable]
    public sealed class MultiVersionVector : VersionVector
    {
        internal class Enumerator : IEnumerator<(UniqueAddress, long)>
        {
            private readonly (UniqueAddress, long)[] _backing;
            private readonly int _maxIndex;
            private int _currentIndex = -1;

            public Enumerator(ImmutableDictionary<UniqueAddress, long> versions)
            {
                _backing = new (UniqueAddress, long)[versions.Count];
                var index = 0;
                foreach (var kvp in versions)
                {
                    _backing[index] = (kvp.Key, kvp.Value);
                    index++;
                }

                _maxIndex = _backing.Length - 1;
            }

            public bool MoveNext()
            {
                _currentIndex++;
                if (_currentIndex > _maxIndex)
                {
                    _currentIndex = _maxIndex;
                    return false;
                }
                return true;
            }

            public void Reset()
            {
                _currentIndex = 0;
            }

            public (UniqueAddress, long) Current
                    => _currentIndex == -1 ? (null, 0) : _backing[_currentIndex];

            object IEnumerator.Current => Current;

            public void Dispose() { }
        }

        internal readonly ImmutableDictionary<UniqueAddress, long> Versions;

        public MultiVersionVector(params KeyValuePair<UniqueAddress, long>[] nodeVersions)
        {
            Versions = nodeVersions.ToImmutableDictionary();
        }

        public MultiVersionVector(IEnumerable<KeyValuePair<UniqueAddress, long>> versions)
        {
            Versions = versions.ToImmutableDictionary();
        }

        public MultiVersionVector(ImmutableDictionary<UniqueAddress, long> nodeVersions)
        {
            Versions = nodeVersions;
        }

        public override bool IsEmpty => Versions.IsEmpty;
        public override int Count => Versions.Count;
<<<<<<< HEAD
        public override IEnumerator<(UniqueAddress, long)> VersionEnumerator => new Enumerator(Versions);
=======
        public override IEnumerator<KeyValuePair<UniqueAddress, long>> VersionEnumerator => Versions.GetEnumerator();

        internal override IEnumerable<(UniqueAddress addr, long version)> InternalVersions =>
            Versions.Select(x => (x.Key, x.Value));

>>>>>>> 99be70b6
        public override VersionVector Increment(UniqueAddress node) =>
            new MultiVersionVector(Versions.SetItem(node, Counter.GetAndIncrement()));

        public override long VersionAt(UniqueAddress node) => Versions.GetValueOrDefault(node, 0L);

        public override bool Contains(UniqueAddress node) => Versions.ContainsKey(node);

        public override VersionVector Merge(VersionVector other)
        {
            switch (other)
            {
                case MultiVersionVector vector1:
                {
                    var merged = vector1.Versions.ToBuilder();
                    foreach (var pair in Versions)
                    {
                        var mergedCurrentTime = merged.GetValueOrDefault(pair.Key, 0L);
                        if (pair.Value >= mergedCurrentTime)
                            merged[pair.Key] = pair.Value;
                    }

                    return new MultiVersionVector(merged.ToImmutable());
                }
                case SingleVersionVector vector:
                {
                    var v1 = Versions.GetValueOrDefault(vector.Node, 0L);
                    var merged = v1 >= vector.Version ? Versions : Versions.SetItem(vector.Node, vector.Version);
                    return new MultiVersionVector(merged);
                }
                default:
                    throw new NotSupportedException("MultiVersionVector doesn't support merge with provided version vector");
            }
        }

        public override ImmutableHashSet<UniqueAddress> ModifiedByNodes => Versions.Keys.ToImmutableHashSet();

        public override bool NeedPruningFrom(UniqueAddress removedNode) => Versions.ContainsKey(removedNode);

        public override VersionVector Prune(UniqueAddress removedNode, UniqueAddress collapseInto) =>
            new MultiVersionVector(Versions.Remove(removedNode)).Increment(collapseInto);

        public override VersionVector PruningCleanup(UniqueAddress removedNode) =>
            new MultiVersionVector(Versions.Remove(removedNode));

        /// <inheritdoc/>
        public override string ToString() =>
            $"VersionVector({string.Join(";", Versions.Select(kv => $"({kv.Key}->{kv.Value})"))})";

        /// <inheritdoc/>
        public override int GetHashCode()
        {
            unchecked
            {
                var seed = 17;
                foreach (var v in Versions)
                {
                    seed *= (int)(v.Key.GetHashCode() ^ v.Value);
                }

                return seed;
            }
        }
    }
}<|MERGE_RESOLUTION|>--- conflicted
+++ resolved
@@ -52,19 +52,12 @@
         /// <summary>
         /// Marker to signal that we have reached the end of a version vector.
         /// </summary>
-<<<<<<< HEAD
-        private static readonly (UniqueAddress, long) EndMarker = (null, long.MinValue);
-=======
         private static readonly (UniqueAddress addr, long version) EndMarker = (null, long.MinValue);
->>>>>>> 99be70b6
 
         public abstract bool IsEmpty { get; }
 
         public abstract int Count { get; }
 
-<<<<<<< HEAD
-        public abstract IEnumerator<(UniqueAddress, long)> VersionEnumerator { get; }
-=======
         public abstract IEnumerator<KeyValuePair<UniqueAddress, long>> VersionEnumerator { get; }
 
         internal abstract IEnumerable<(UniqueAddress addr, long version)> InternalVersions { get; }
@@ -72,7 +65,6 @@
         internal IEnumerator<(UniqueAddress addr, long version)> InternalVersionEnumerator =>
             InternalVersions.GetEnumerator();
 
->>>>>>> 99be70b6
         public static readonly VersionVector Empty = new MultiVersionVector(ImmutableDictionary<UniqueAddress, long>.Empty);
 
         /// <summary>
@@ -177,16 +169,11 @@
         private static T NextOrElse<T>(IEnumerator<T> enumerator, T defaultValue) =>
             enumerator.MoveNext() ? enumerator.Current : defaultValue;
 
-<<<<<<< HEAD
-        private Ordering Compare(IEnumerator<(UniqueAddress, long)> i1,
-            IEnumerator<(UniqueAddress, long)> i2, Ordering requestedOrder)
-=======
         private Ordering Compare(IEnumerator<(UniqueAddress addr, long version)> i1,
             IEnumerator<(UniqueAddress addr, long version)> i2, Ordering requestedOrder)
->>>>>>> 99be70b6
-        {
-            var nt1 = NextOrElse<(UniqueAddress Key, long Value)>(i1, EndMarker);
-            var nt2 = NextOrElse<(UniqueAddress Key, long Value)>(i2, EndMarker);
+        {
+            var nt1 = NextOrElse(i1, EndMarker);
+            var nt2 = NextOrElse(i2, EndMarker);
             var currentOrder = Ordering.Same;
             while (true)
             {
@@ -233,13 +220,13 @@
     [DebuggerDisplay("VersionVector({Node}->{Version})")]
     public sealed class SingleVersionVector : VersionVector
     {
-        private sealed class Enumerator : IEnumerator<(UniqueAddress, long)>
+        private sealed class Enumerator : IEnumerator<KeyValuePair<UniqueAddress, long>>
         {
             private bool _moved = false;
 
             public Enumerator(UniqueAddress node, long version)
             {
-                Current = (node, version);
+                Current = new KeyValuePair<UniqueAddress, long>(node, version);
             }
 
             /// <inheritdoc/>
@@ -260,7 +247,7 @@
                 _moved = false;
             }
 
-            public (UniqueAddress, long) Current { get; }
+            public KeyValuePair<UniqueAddress, long> Current { get; }
 
             object IEnumerator.Current => Current;
         }
@@ -276,9 +263,6 @@
 
         public override bool IsEmpty => false;
         public override int Count => 1;
-<<<<<<< HEAD
-        public override IEnumerator<(UniqueAddress, long)> VersionEnumerator => new Enumerator(Node, Version);
-=======
         public override IEnumerator<KeyValuePair<UniqueAddress, long>> VersionEnumerator => new Enumerator(Node, Version);
 
         internal override IEnumerable<(UniqueAddress addr, long version)> InternalVersions
@@ -289,7 +273,6 @@
             }
         }
 
->>>>>>> 99be70b6
         public override VersionVector Increment(UniqueAddress node)
         {
             var v = Counter.GetAndIncrement();
@@ -349,49 +332,6 @@
     [Serializable]
     public sealed class MultiVersionVector : VersionVector
     {
-        internal class Enumerator : IEnumerator<(UniqueAddress, long)>
-        {
-            private readonly (UniqueAddress, long)[] _backing;
-            private readonly int _maxIndex;
-            private int _currentIndex = -1;
-
-            public Enumerator(ImmutableDictionary<UniqueAddress, long> versions)
-            {
-                _backing = new (UniqueAddress, long)[versions.Count];
-                var index = 0;
-                foreach (var kvp in versions)
-                {
-                    _backing[index] = (kvp.Key, kvp.Value);
-                    index++;
-                }
-
-                _maxIndex = _backing.Length - 1;
-            }
-
-            public bool MoveNext()
-            {
-                _currentIndex++;
-                if (_currentIndex > _maxIndex)
-                {
-                    _currentIndex = _maxIndex;
-                    return false;
-                }
-                return true;
-            }
-
-            public void Reset()
-            {
-                _currentIndex = 0;
-            }
-
-            public (UniqueAddress, long) Current
-                    => _currentIndex == -1 ? (null, 0) : _backing[_currentIndex];
-
-            object IEnumerator.Current => Current;
-
-            public void Dispose() { }
-        }
-
         internal readonly ImmutableDictionary<UniqueAddress, long> Versions;
 
         public MultiVersionVector(params KeyValuePair<UniqueAddress, long>[] nodeVersions)
@@ -411,15 +351,11 @@
 
         public override bool IsEmpty => Versions.IsEmpty;
         public override int Count => Versions.Count;
-<<<<<<< HEAD
-        public override IEnumerator<(UniqueAddress, long)> VersionEnumerator => new Enumerator(Versions);
-=======
         public override IEnumerator<KeyValuePair<UniqueAddress, long>> VersionEnumerator => Versions.GetEnumerator();
 
         internal override IEnumerable<(UniqueAddress addr, long version)> InternalVersions =>
             Versions.Select(x => (x.Key, x.Value));
 
->>>>>>> 99be70b6
         public override VersionVector Increment(UniqueAddress node) =>
             new MultiVersionVector(Versions.SetItem(node, Counter.GetAndIncrement()));
 

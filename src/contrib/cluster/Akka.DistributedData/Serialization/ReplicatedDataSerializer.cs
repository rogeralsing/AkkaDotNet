﻿//-----------------------------------------------------------------------
// <copyright file="ReplicatedDataSerializer.cs" company="Akka.NET Project">
//     Copyright (C) 2009-2020 Lightbend Inc. <http://www.lightbend.com>
//     Copyright (C) 2013-2020 .NET Foundation <https://github.com/akkadotnet/akka.net>
// </copyright>
//-----------------------------------------------------------------------

using Akka.Actor;
using Akka.DistributedData.Internal;
using Akka.Serialization;
using Google.Protobuf;
using System;
using System.Collections.Generic;
using System.Collections.Immutable;
using System.Linq;
using System.Reflection;
using System.Runtime.Serialization;
using Akka.DistributedData.Serialization.Proto.Msg;
using Akka.Util;
using Akka.Util.Internal;
using ArgumentOutOfRangeException = System.ArgumentOutOfRangeException;
using IActorRef = Akka.Actor.IActorRef;


namespace Akka.DistributedData.Serialization
{
    public sealed class ReplicatedDataSerializer : SerializerWithStringManifest
    {

        private const string DeletedDataManifest = "A";
        private const string GSetManifest = "B";
        private const string GSetKeyManifest = "b";
        private const string ORSetManifest = "C";
        private const string ORSetKeyManifest = "c";
        private const string ORSetAddManifest = "Ca";
        private const string ORSetRemoveManifest = "Cr";
        private const string ORSetFullManifest = "Cf";
        private const string ORSetDeltaGroupManifest = "Cg";
        private const string FlagManifest = "D";
        private const string FlagKeyManifest = "d";
        private const string LWWRegisterManifest = "E";
        private const string LWWRegisterKeyManifest = "e";
        private const string GCounterManifest = "F";
        private const string GCounterKeyManifest = "f";
        private const string PNCounterManifest = "G";
        private const string PNCounterKeyManifest = "g";
        private const string ORMapManifest = "H";
        private const string ORMapKeyManifest = "h";
        private const string ORMapPutManifest = "Ha";
        private const string ORMapRemoveManifest = "Hr";
        private const string ORMapRemoveKeyManifest = "Hk";
        private const string ORMapUpdateManifest = "Hu";
        private const string ORMapDeltaGroupManifest = "Hg";
        private const string LWWMapManifest = "I";
        private const string LWWMapDeltaGroupManifest = "Ig";
        private const string LWWMapKeyManifest = "i";
        private const string PNCounterMapManifest = "J";
        private const string PNCounterMapDeltaOperationManifest = "Jo";
        private const string PNCounterMapKeyManifest = "j";
        private const string ORMultiMapManifest = "K";
        private const string ORMultiMapDeltaOperationManifest = "Ko";
        private const string ORMultiMapKeyManifest = "k";
        private const string VersionVectorManifest = "L";

        private readonly SerializationSupport _ser;

        private readonly byte[] _emptyArray = Array.Empty<byte>();

        public ReplicatedDataSerializer(ExtendedActorSystem system) : base(system)
        {
            _ser = new SerializationSupport(system);
        }


        public override byte[] ToBinary(object obj)
        {
            switch (obj)
            {
                case IORSet o: return SerializationSupport.Compress(ToProto(o));
                case ORSet.IAddDeltaOperation o: return ToProto(o.UnderlyingSerialization).ToByteArray();
                case ORSet.IRemoveDeltaOperation o: return ToProto(o.UnderlyingSerialization).ToByteArray();
                case IGSet g: return ToProto(g).ToByteArray();
                case GCounter g: return ToProto(g).ToByteArray();
                case PNCounter p: return ToProto(p).ToByteArray();
                case Flag f: return ToProto(f).ToByteArray();
                case ILWWRegister l: return ToProto(l).ToByteArray();
                case IORDictionary o: return SerializationSupport.Compress(ToProto(o));
                case ORDictionary.IDeltaOperation p: return ToProto(p).ToByteArray();
                case ILWWDictionary l: return SerializationSupport.Compress(ToProto(l));
                case ILWWDictionaryDeltaOperation ld: return ToProto(ld.Underlying).ToByteArray();
                case IPNCounterDictionary pn: return SerializationSupport.Compress(ToProto(pn));
                case IPNCounterDictionaryDeltaOperation pnd: return ToProto(pnd.Underlying).ToByteArray();
                case IORMultiValueDictionary m: return SerializationSupport.Compress(ToProto(m));
                case IORMultiValueDictionaryDeltaOperation md: return ToProto(md).ToByteArray();
                case DeletedData _: return _emptyArray;
                case VersionVector v: return SerializationSupport.VersionVectorToProto(v).ToByteArray();
                // key types
                case IKey k: return ToProto(k).ToByteArray();
                // less common delta types
                case ORSet.IDeltaGroupOperation o: return ToProto(o).ToByteArray();
                case ORSet.IFullStateDeltaOperation o: return ToProto(o.UnderlyingSerialization).ToByteArray();
                default:
                    throw new ArgumentException($"Can't serialize object of type [{obj.GetType().FullName}] in [{GetType().FullName}]");
            }
        }

        public override object FromBinary(byte[] bytes, string manifest)
        {
            switch (manifest)
            {
                case ORSetManifest: return ORSetFromBinary(SerializationSupport.Decompress(bytes));
                case ORSetAddManifest: return ORAddDeltaOperationFromBinary(bytes);
                case ORSetRemoveManifest: return ORRemoveOperationFromBinary(bytes);
                case GSetManifest: return GSetFromBinary(bytes);
                case GCounterManifest: return GCounterFromBytes(bytes);
                case PNCounterManifest: return PNCounterFromBytes(bytes);
                case FlagManifest: return FlagFromBinary(bytes);
                case LWWRegisterManifest: return LWWRegisterFromBinary(bytes);
                case ORMapManifest: return ORDictionaryFromBinary(SerializationSupport.Decompress(bytes));
                case ORMapPutManifest: return ORDictionaryPutFromBinary(bytes);
                case ORMapRemoveManifest: return ORDictionaryRemoveFromBinary(bytes);
                case ORMapRemoveKeyManifest: return ORDictionaryRemoveKeyFromBinary(bytes);
                case ORMapUpdateManifest: return ORDictionaryUpdateFromBinary(bytes);
                case ORMapDeltaGroupManifest: return ORDictionaryDeltaGroupFromBinary(bytes);
                case LWWMapManifest: return LWWDictionaryFromBinary(SerializationSupport.Decompress(bytes));
                case LWWMapDeltaGroupManifest:
                    return LWWDictionaryDeltaGroupFromBinary(bytes);
                case PNCounterMapManifest: return PNCounterDictionaryFromBinary(SerializationSupport.Decompress(bytes));
                case PNCounterMapDeltaOperationManifest: return PNCounterDeltaFromBinary(bytes);
                case ORMultiMapManifest: return ORMultiDictionaryFromBinary(SerializationSupport.Decompress(bytes));
                case ORMultiMapDeltaOperationManifest: return ORMultiDictionaryDeltaFromBinary(bytes);
                case DeletedDataManifest: return DeletedData.Instance;
                case VersionVectorManifest: return _ser.VersionVectorFromBinary(bytes);

                // key types
                case ORSetKeyManifest: return ORSetKeyFromBinary(bytes);
                case GSetKeyManifest: return GSetKeyFromBinary(bytes);
                case GCounterKeyManifest: return GCounterKeyFromBinary(bytes);
                case PNCounterKeyManifest: return PNCounterKeyFromBinary(bytes);
                case FlagKeyManifest: return FlagKeyFromBinary(bytes);
                case LWWRegisterKeyManifest: return LWWRegisterKeyFromBinary(bytes);
                case ORMapKeyManifest: return ORDictionaryKeyFromBinary(bytes);
                case LWWMapKeyManifest: return LWWDictionaryKeyFromBinary(bytes);
                case PNCounterMapKeyManifest: return PNCounterDictionaryKeyFromBinary(bytes);
                case ORMultiMapKeyManifest: return ORMultiValueDictionaryKeyFromBinary(bytes);

                // less common delta types
                case ORSetDeltaGroupManifest: return ORDeltaGroupOperationFromBinary(bytes);
                case ORSetFullManifest: return ORFullStateDeltaOperationFromBinary(bytes);
                default:
                    throw new ArgumentException($"Can't deserialize object with unknown manifest [{manifest}]");
            }
        }

        public override string Manifest(object o)
        {
            switch (o)
            {
                case IORSet _: return ORSetManifest;
                case ORSet.IAddDeltaOperation _: return ORSetAddManifest;
                case ORSet.IRemoveDeltaOperation _: return ORSetRemoveManifest;
                case IGSet _: return GSetManifest;
                case GCounter _: return GCounterManifest;
                case PNCounter _: return PNCounterManifest;
                case Flag _: return FlagManifest;
                case ILWWRegister _: return LWWRegisterManifest;
                case IORDictionary _: return ORMapManifest;
                case ORDictionary.IPutDeltaOp _: return ORMapPutManifest;
                case ORDictionary.IRemoveDeltaOp _: return ORMapRemoveManifest;
                case ORDictionary.IRemoveKeyDeltaOp _: return ORMapRemoveKeyManifest;
                case ORDictionary.IUpdateDeltaOp _: return ORMapUpdateManifest;
                case ILWWDictionary _: return LWWMapManifest;
                case ILWWDictionaryDeltaOperation _: return LWWMapDeltaGroupManifest;
                case IPNCounterDictionary _: return PNCounterMapManifest;
                case IPNCounterDictionaryDeltaOperation _: return PNCounterMapDeltaOperationManifest;
                case IORMultiValueDictionary _: return ORMultiMapManifest;
                case IORMultiValueDictionaryDeltaOperation _: return ORMultiMapDeltaOperationManifest;
                case DeletedData _: return DeletedDataManifest;
                case VersionVector _: return VersionVectorManifest;

                // key types
                case IORSetKey _: return ORSetKeyManifest;
                case IGSetKey _: return GSetKeyManifest;
                case GCounterKey _: return GCounterKeyManifest;
                case PNCounterKey _: return PNCounterKeyManifest;
                case FlagKey _: return FlagKeyManifest;
                case ILWWRegisterKey _: return LWWRegisterKeyManifest;
                case IORDictionaryKey _: return ORMapKeyManifest;
                case ILWWDictionaryKey _: return LWWMapKeyManifest;
                case IPNCounterDictionaryKey _: return PNCounterMapKeyManifest;
                case IORMultiValueDictionaryKey _: return ORMultiMapKeyManifest;

                // less common delta types
                case ORSet.IDeltaGroupOperation _: return ORSetDeltaGroupManifest;
                case ORDictionary.IDeltaGroupOp _: return ORMapDeltaGroupManifest;
                case ORSet.IFullStateDeltaOperation _: return ORSetFullManifest;

                default:
                    throw new ArgumentException($"Can't serialize object of type [{o.GetType().FullName}] in [{GetType().FullName}]");
            }
        }

        private static TypeDescriptor GetTypeDescriptor(Type t)
        {
            var typeInfo = new TypeDescriptor();
            if (t == typeof(string))
            {
                typeInfo.Type = ValType.String;
            }
            else if (t == typeof(int))
            {
                typeInfo.Type = ValType.Int;
            }
            else if (t == typeof(long))
            {
                typeInfo.Type = ValType.Long;
            }
            else if (t == typeof(IActorRef))
            {
                typeInfo.Type = ValType.ActorRef;
            }
            else
            {
                typeInfo.Type = ValType.Other;
                typeInfo.TypeName = t.TypeQualifiedName();
            }

            return typeInfo;
        }

        private static Type GetTypeFromDescriptor(TypeDescriptor t)
        {
            switch (t.Type)
            {
                case ValType.Int:
                    return typeof(int);
                case ValType.Long:
                    return typeof(long);
                case ValType.String:
                    return typeof(string);
                case ValType.ActorRef:
                    return typeof(IActorRef);
                case ValType.Other:
                    {
                        var type = Type.GetType(t.TypeName);
                        return type;
                    }
                default:
                    throw new SerializationException($"Unknown ValType of [{t.Type}] detected");
            }
        }

        #region ORSet

        private static Proto.Msg.ORSet ORSetToProto<T>(ORSet<T> set)
        {
            var p = new Proto.Msg.ORSet();
            p.Vvector = SerializationSupport.VersionVectorToProto(set.VersionVector);
            p.Dots.Add(set.ElementsMap.Values.Select(SerializationSupport.VersionVectorToProto));
            p.TypeInfo = new TypeDescriptor();
            return p;
        }
        private IORSet ORSetFromBinary(byte[] bytes)
        {
            return FromProto(Proto.Msg.ORSet.Parser.ParseFrom(bytes));
        }

        private Proto.Msg.ORSet ToProto(IORSet orset)
        {
            switch (orset)
            {
                case ORSet<int> ints:
                    {
                        var p = ORSetToProto(ints);
                        p.TypeInfo.Type = ValType.Int;
                        p.IntElements.Add(ints.Elements);
                        return p;
                    }
                case ORSet<long> longs:
                    {
                        var p = ORSetToProto(longs);
                        p.TypeInfo.Type = ValType.Long;
                        p.LongElements.Add(longs.Elements);
                        return p;
                    }
                case ORSet<string> strings:
                    {
                        var p = ORSetToProto(strings);
                        p.TypeInfo.Type = ValType.String;
                        p.StringElements.Add(strings.Elements);
                        return p;
                    }
                case ORSet<IActorRef> refs:
                    {
                        var p = ORSetToProto(refs);
                        p.TypeInfo.Type = ValType.ActorRef;
                        p.ActorRefElements.Add(refs.Select(Akka.Serialization.Serialization.SerializedActorPath));
                        return p;
                    }
                default: // unknown type
                    {
                        // runtime type - enter horrible dynamic serialization stuff
                        var makeProto = ORSetUnknownMaker.MakeGenericMethod(orset.SetType);
                        return (Proto.Msg.ORSet)makeProto.Invoke(this, new object[] { orset });
                    }
            }
        }

        private IORSet FromProto(Proto.Msg.ORSet orset)
        {
            var dots = orset.Dots.Select(x => _ser.VersionVectorFromProto(x));
            var vector = _ser.VersionVectorFromProto(orset.Vvector);

            if (orset.IntElements.Count > 0 || orset.TypeInfo.Type == ValType.Int)
            {
                var eInt = orset.IntElements.Zip(dots, (i, versionVector) => (i, versionVector))
                    .ToImmutableDictionary(x => x.i, y => y.versionVector);

                return new ORSet<int>(eInt, vector);
            }

            if (orset.LongElements.Count > 0 || orset.TypeInfo.Type == ValType.Long)
            {
                var eLong = orset.LongElements.Zip(dots, (i, versionVector) => (i, versionVector))
                    .ToImmutableDictionary(x => x.i, y => y.versionVector);
                return new ORSet<long>(eLong, vector);
            }

            if (orset.StringElements.Count > 0 || orset.TypeInfo.Type == ValType.String)
            {
                var eStr = orset.StringElements.Zip(dots, (i, versionVector) => (i, versionVector))
                    .ToImmutableDictionary(x => x.i, y => y.versionVector);
                return new ORSet<string>(eStr, vector);
            }

            if (orset.ActorRefElements.Count > 0 || orset.TypeInfo.Type == ValType.ActorRef)
            {
                var eRef = orset.ActorRefElements.Zip(dots, (i, versionVector) => (i, versionVector))
                    .ToImmutableDictionary(x => _ser.ResolveActorRef(x.i), y => y.versionVector);
                return new ORSet<IActorRef>(eRef, vector);
            }

            // runtime type - enter horrible dynamic serialization stuff

            var setContentType = Type.GetType(orset.TypeInfo.TypeName);

            var eOther = orset.OtherElements.Zip(dots,
                (i, versionVector) => (_ser.OtherMessageFromProto(i), versionVector))
                .ToImmutableDictionary(x => x.Item1, x => x.versionVector);

            var setType = ORSetMaker.MakeGenericMethod(setContentType);
            return (IORSet)setType.Invoke(this, new object[] { eOther, vector });
        }

        private static readonly MethodInfo ORSetMaker =
            typeof(ReplicatedDataSerializer).GetMethod(nameof(ToGenericORSet), BindingFlags.Static | BindingFlags.NonPublic);

        private static ORSet<T> ToGenericORSet<T>(ImmutableDictionary<object, VersionVector> elems, VersionVector vector)
        {
            var finalInput = elems.ToImmutableDictionary(x => (T)x.Key, v => v.Value);

            return new ORSet<T>(finalInput, vector);
        }

        private static readonly MethodInfo ORSetUnknownMaker =
            typeof(ReplicatedDataSerializer).GetMethod(nameof(ORSetUnknownToProto), BindingFlags.Instance | BindingFlags.NonPublic);

        /// <summary>
        /// Called when we're serializing none of the standard object types with ORSet
        /// </summary>
        private Proto.Msg.ORSet ORSetUnknownToProto<T>(IORSet o)
        {
            var orset = (ORSet<T>)o;
            var p = ORSetToProto(orset);
            p.TypeInfo.Type = ValType.Other;
            p.TypeInfo.TypeName = typeof(T).TypeQualifiedName();
            p.OtherElements.Add(orset.Elements.Select(x => _ser.OtherMessageToProto(x)));
            return p;
        }

        private ORSet.IAddDeltaOperation ORAddDeltaOperationFromBinary(byte[] bytes)
        {
            var set = FromProto(Proto.Msg.ORSet.Parser.ParseFrom(bytes));
            return set.ToAddDeltaOperation();
        }

        private ORSet.IRemoveDeltaOperation ORRemoveOperationFromBinary(byte[] bytes)
        {
            var set = FromProto(Proto.Msg.ORSet.Parser.ParseFrom(bytes));
            return set.ToRemoveDeltaOperation();
        }

        private ORSet.IFullStateDeltaOperation ORFullStateDeltaOperationFromBinary(byte[] bytes)
        {
            var set = FromProto(Proto.Msg.ORSet.Parser.ParseFrom(bytes));
            return set.ToFullStateDeltaOperation();
        }

        private Proto.Msg.ORSetDeltaGroup ToProto(ORSet.IDeltaGroupOperation orset)
        {
            var deltaGroup = new Proto.Msg.ORSetDeltaGroup();

            var gatheredTypeInfo = false;

            void SetType(IORSet underlying)
            {
                if (!gatheredTypeInfo) // only need to do this once - all Deltas must have ORSet<T> of same <T>
                {
                    deltaGroup.TypeInfo = GetTypeDescriptor(underlying.SetType);
                }
                gatheredTypeInfo = true;
            }

            foreach (var op in orset.OperationsSerialization)
            {
                switch (op)
                {
                    case ORSet.IAddDeltaOperation add:
                        deltaGroup.Entries.Add(new ORSetDeltaGroup.Types.Entry() { Operation = ORSetDeltaOp.Add, Underlying = ToProto(add.UnderlyingSerialization) });
                        SetType(add.UnderlyingSerialization);
                        break;
                    case ORSet.IRemoveDeltaOperation remove:
                        deltaGroup.Entries.Add(new ORSetDeltaGroup.Types.Entry() { Operation = ORSetDeltaOp.Remove, Underlying = ToProto(remove.UnderlyingSerialization) });
                        SetType(remove.UnderlyingSerialization);
                        break;
                    case ORSet.IFullStateDeltaOperation full:
                        deltaGroup.Entries.Add(new ORSetDeltaGroup.Types.Entry() { Operation = ORSetDeltaOp.Full, Underlying = ToProto(full.UnderlyingSerialization) });
                        SetType(full.UnderlyingSerialization);
                        break;
                    default: throw new ArgumentException($"{op} should not be nested");
                }
            }

            return deltaGroup;
        }

        private ORSet.IDeltaGroupOperation ORDeltaGroupOperationFromBinary(byte[] bytes)
        {
            var deltaGroup = Proto.Msg.ORSetDeltaGroup.Parser.ParseFrom(bytes);
            var ops = new List<ORSet.IDeltaOperation>();

            foreach (var op in deltaGroup.Entries)
            {
                switch (op.Operation)
                {
                    case ORSetDeltaOp.Add:
                        ops.Add(FromProto(op.Underlying).ToAddDeltaOperation());
                        break;
                    case ORSetDeltaOp.Remove:
                        ops.Add(FromProto(op.Underlying).ToRemoveDeltaOperation());
                        break;
                    case ORSetDeltaOp.Full:
                        ops.Add(FromProto(op.Underlying).ToFullStateDeltaOperation());
                        break;
                    default:
                        throw new SerializationException($"Unknown ORSet delta operation ${op.Operation}");

                }
            }

            var arr = ops.Cast<IReplicatedData>().ToImmutableArray();

            switch (deltaGroup.TypeInfo.Type)
            {
                case ValType.Int:
                    return new ORSet<int>.DeltaGroup(arr);
                case ValType.Long:
                    return new ORSet<long>.DeltaGroup(arr);
                case ValType.String:
                    return new ORSet<string>.DeltaGroup(arr);
                case ValType.ActorRef:
                    return new ORSet<IActorRef>.DeltaGroup(arr);
            }

            // if we made it this far, we're working with an object type
            // enter reflection magic

            var type = Type.GetType(deltaGroup.TypeInfo.TypeName);
            var orDeltaGroupType = typeof(ORSet<>.DeltaGroup).MakeGenericType(type);
            return (ORSet.IDeltaGroupOperation)Activator.CreateInstance(orDeltaGroupType, arr);
        }

        #endregion

        #region GSet

        private Proto.Msg.GSet GSetToProto<T>(GSet<T> gset)
        {
            var p = new Proto.Msg.GSet();
            p.TypeInfo = GetTypeDescriptor(typeof(T));
            return p;
        }

        private Proto.Msg.GSet GSetToProtoUnknown<T>(IGSet g)
        {
            var gset = (GSet<T>)g;
            var p = new Proto.Msg.GSet();
            p.TypeInfo = GetTypeDescriptor(typeof(T));
            p.OtherElements.Add(gset.Select(x => _ser.OtherMessageToProto(x)));
            return p;
        }

        private static readonly MethodInfo GSetUnknownToProtoMaker =
            typeof(ReplicatedDataSerializer).GetMethod(nameof(GSetToProtoUnknown), BindingFlags.Instance | BindingFlags.NonPublic);

        private Proto.Msg.GSet ToProto(IGSet gset)
        {
            switch (gset)
            {
                case GSet<int> ints:
                    {
                        var p = GSetToProto(ints);
                        p.IntElements.Add(ints.Elements);
                        return p;
                    }
                case GSet<long> longs:
                    {
                        var p = GSetToProto(longs);
                        p.LongElements.Add(longs.Elements);
                        return p;
                    }
                case GSet<string> strings:
                    {
                        var p = GSetToProto(strings);
                        p.StringElements.Add(strings.Elements);
                        return p;
                    }
                case GSet<IActorRef> refs:
                    {
                        var p = GSetToProto(refs);
                        p.ActorRefElements.Add(refs.Select(Akka.Serialization.Serialization.SerializedActorPath));
                        return p;
                    }
                default: // unknown type
                    {
                        var protoMaker = GSetUnknownToProtoMaker.MakeGenericMethod(gset.SetType);
                        return (Proto.Msg.GSet)protoMaker.Invoke(this, new object[] { gset });
                    }
            }
        }

        private IGSet GSetFromBinary(byte[] bytes)
        {
            var gset = Proto.Msg.GSet.Parser.ParseFrom(bytes);

            switch (gset.TypeInfo.Type)
            {
                case ValType.Int:
                    {
                        var eInt = gset.IntElements.ToImmutableHashSet();

                        return new GSet<int>(eInt);
                    }
                case ValType.Long:
                    {
                        var eLong = gset.LongElements.ToImmutableHashSet();

                        return new GSet<long>(eLong);
                    }
                case ValType.String:
                    {
                        var eStr = gset.StringElements.ToImmutableHashSet();
                        return new GSet<string>(eStr);
                    }
                case ValType.ActorRef:
                    {
                        var eRef = gset.ActorRefElements.Select(x => _ser.ResolveActorRef(x)).ToImmutableHashSet();
                        return new GSet<IActorRef>(eRef);
                    }
                case ValType.Other:
                    {
                        // runtime type - enter horrible dynamic serialization stuff

                        var setContentType = Type.GetType(gset.TypeInfo.TypeName);

                        var eOther = gset.OtherElements.Select(x => _ser.OtherMessageFromProto(x));

                        var setType = GSetMaker.MakeGenericMethod(setContentType);
                        return (IGSet)setType.Invoke(this, new object[] { eOther });
                    }
                default:
                    throw new SerializationException($"Unknown ValType of [{gset.TypeInfo.Type}] detected while deserializing GSet");
            }
        }

        private static readonly MethodInfo GSetMaker =
            typeof(ReplicatedDataSerializer).GetMethod(nameof(ToGenericGSet), BindingFlags.Static | BindingFlags.NonPublic);

        private static GSet<T> ToGenericGSet<T>(IEnumerable<object> items)
        {
            return new GSet<T>(items.Cast<T>().ToImmutableHashSet());
        }

        #endregion

        #region GCounter

        private Proto.Msg.GCounter ToProto(GCounter counter)
        {
            var gProto = new Proto.Msg.GCounter();

            gProto.Entries.AddRange(counter.State.Select(x => new Proto.Msg.GCounter.Types.Entry() { Node = SerializationSupport.UniqueAddressToProto(x.Key), Value = ByteString.CopyFrom(BitConverter.GetBytes(x.Value)) }));

            return gProto;
        }

        private GCounter GCounterFromBytes(byte[] bytes)
        {
            var gProto = Proto.Msg.GCounter.Parser.ParseFrom(bytes);

            return GCounterFromProto(gProto);
        }

        private GCounter GCounterFromProto(Proto.Msg.GCounter gProto)
        {
            var entries = gProto.Entries.ToImmutableDictionary(k => _ser.UniqueAddressFromProto(k.Node),
                v => BitConverter.ToUInt64(v.Value.ToByteArray(), 0));

            return new GCounter(entries);
        }

        #endregion

        #region PNCounter

        private Proto.Msg.PNCounter ToProto(PNCounter counter)
        {
            var pProto = new Proto.Msg.PNCounter();
            pProto.Increments = ToProto(counter.Increments);
            pProto.Decrements = ToProto(counter.Decrements);
            return pProto;
        }

        private PNCounter PNCounterFromBytes(byte[] bytes)
        {
            var pProto = Proto.Msg.PNCounter.Parser.ParseFrom(bytes);
            return PNCounterFromProto(pProto);
        }

        private PNCounter PNCounterFromProto(Proto.Msg.PNCounter pProto)
        {
            var increments = GCounterFromProto(pProto.Increments);
            var decrements = GCounterFromProto(pProto.Decrements);

            return new PNCounter(increments, decrements);
        }

        #endregion

        #region Flag

        private Proto.Msg.Flag ToProto(Flag flag)
        {
            var pFlag = new Proto.Msg.Flag();
            pFlag.Enabled = flag;
            return pFlag;
        }

        private Flag FlagFromProto(Proto.Msg.Flag flag)
        {
            return flag.Enabled ? Flag.True : Flag.False;
        }

        private Flag FlagFromBinary(byte[] bytes)
        {
            return FlagFromProto(Proto.Msg.Flag.Parser.ParseFrom(bytes));
        }

        #endregion

        #region LWWRegister

        private Proto.Msg.LWWRegister ToProto(ILWWRegister register)
        {
            var protoMaker = LWWProtoMaker.MakeGenericMethod(register.RegisterType);
            return (Proto.Msg.LWWRegister)protoMaker.Invoke(this, new object[] { register });
        }

        private static readonly MethodInfo LWWProtoMaker =
            typeof(ReplicatedDataSerializer).GetMethod(nameof(LWWToProto), BindingFlags.Instance | BindingFlags.NonPublic);

        private Proto.Msg.LWWRegister LWWToProto<T>(ILWWRegister r)
        {
            var register = (LWWRegister<T>)r;
            var pLww = new Proto.Msg.LWWRegister();
            pLww.Node = SerializationSupport.UniqueAddressToProto(register.UpdatedBy);
            pLww.State = _ser.OtherMessageToProto(register.Value);
            pLww.Timestamp = register.Timestamp;
            pLww.TypeInfo = GetTypeDescriptor(r.RegisterType);
            return pLww;
        }

        private ILWWRegister LWWRegisterFromBinary(byte[] bytes)
        {
            var proto = Proto.Msg.LWWRegister.Parser.ParseFrom(bytes);
            return LWWRegisterFromProto(proto);
        }

        private ILWWRegister LWWRegisterFromProto(Proto.Msg.LWWRegister proto)
        {
            switch (proto.TypeInfo.Type)
            {
                case ValType.Int:
                    {
                        return GenericLWWRegisterFromProto<int>(proto);
                    }
                case ValType.Long:
                    {
                        return GenericLWWRegisterFromProto<long>(proto);
                    }
                case ValType.String:
                    {
                        return GenericLWWRegisterFromProto<string>(proto);
                    }
                case ValType.ActorRef:
                    {
                        return GenericLWWRegisterFromProto<IActorRef>(proto);
                    }
                case ValType.Other:
                    {
                        // runtime type - enter horrible dynamic serialization stuff

                        var setContentType = Type.GetType(proto.TypeInfo.TypeName);

                        var setType = LWWRegisterMaker.MakeGenericMethod(setContentType);
                        return (ILWWRegister)setType.Invoke(this, new object[] { proto });
                    }
                default:
                    throw new SerializationException($"Unknown ValType of [{proto.TypeInfo.Type}] detected while deserializing LWWRegister");
            }
        }

        private static readonly MethodInfo LWWRegisterMaker =
            typeof(ReplicatedDataSerializer).GetMethod(nameof(GenericLWWRegisterFromProto), BindingFlags.Instance | BindingFlags.NonPublic);

        private LWWRegister<T> GenericLWWRegisterFromProto<T>(Proto.Msg.LWWRegister proto)
        {
            var msg = (T)_ser.OtherMessageFromProto(proto.State);
            var updatedBy = _ser.UniqueAddressFromProto(proto.Node);

            return new LWWRegister<T>(updatedBy, msg, proto.Timestamp);
        }

        #endregion

        #region ORMap

        private Proto.Msg.ORMap ToProto(IORDictionary ormap)
        {
            var protoMaker = ORDictProtoMaker.MakeGenericMethod(ormap.KeyType, ormap.ValueType);
            return (Proto.Msg.ORMap)protoMaker.Invoke(this, new object[] { ormap });
        }

        private static readonly MethodInfo ORDictProtoMaker =
            typeof(ReplicatedDataSerializer).GetMethod(nameof(ORDictToProto), BindingFlags.Instance | BindingFlags.NonPublic);

        private Proto.Msg.ORMap ORDictToProto<TKey, TValue>(IORDictionary o) where TValue : IReplicatedData<TValue>
        {
            var ormap = (ORDictionary<TKey, TValue>)o;
            var proto = new Proto.Msg.ORMap();
            ToORMapEntries(ormap.Entries, proto);
            proto.Keys = ToProto(ormap.KeySet);
            proto.ValueTypeInfo = GetTypeDescriptor(typeof(TValue));
            return proto;
        }

        private void ToORMapEntries<TKey, TValue>(IImmutableDictionary<TKey, TValue> ormapEntries, ORMap proto) where TValue : IReplicatedData<TValue>
        {
            var entries = new List<ORMap.Types.Entry>();
            foreach (var e in ormapEntries)
            {
                var entry = new ORMap.Types.Entry();
                switch (e.Key)
                {
                    case int i:
                        entry.IntKey = i;
                        break;
                    case long l:
                        entry.LongKey = l;
                        break;
                    case string str:
                        entry.StringKey = str;
                        break;
                    default:
                        entry.OtherKey = _ser.OtherMessageToProto(e.Key);
                        break;
                }

                entry.Value = _ser.OtherMessageToProto(e.Value);
                entries.Add(entry);
            }
            proto.Entries.Add(entries);
        }

        private static readonly MethodInfo ORDictMaker =
            typeof(ReplicatedDataSerializer).GetMethod(nameof(GenericORDictionaryFromProto), BindingFlags.Instance | BindingFlags.NonPublic);

        private IORDictionary ORDictionaryFromBinary(byte[] bytes)
        {
            var proto = Proto.Msg.ORMap.Parser.ParseFrom(bytes);
            return ORDictionaryFromProto(proto);
        }

        private IORDictionary ORDictionaryFromProto(Proto.Msg.ORMap proto)
        {
            var keyType = GetTypeFromDescriptor(proto.Keys.TypeInfo);
            var valueType = GetTypeFromDescriptor(proto.ValueTypeInfo);
            var protoMaker = ORDictMaker.MakeGenericMethod(keyType, valueType);
            return (IORDictionary)protoMaker.Invoke(this, new object[] { proto });
        }

        private IORDictionary GenericORDictionaryFromProto<TKey, TValue>(Proto.Msg.ORMap proto) where TValue : IReplicatedData<TValue>
        {
            var keys = FromProto(proto.Keys);
            switch (proto.Keys.TypeInfo.Type)
            {
                case ValType.Int:
                    {
                        var entries = proto.Entries.ToImmutableDictionary(x => x.IntKey,
                            v => (TValue)_ser.OtherMessageFromProto(v.Value));
                        return new ORDictionary<int, TValue>((ORSet<int>)keys, entries);
                    }
                case ValType.Long:
                    {
                        var entries = proto.Entries.ToImmutableDictionary(x => x.LongKey,
                            v => (TValue)_ser.OtherMessageFromProto(v.Value));
                        return new ORDictionary<long, TValue>((ORSet<long>)keys, entries);
                    }
                case ValType.String:
                    {
                        var entries = proto.Entries.ToImmutableDictionary(x => x.StringKey,
                            v => (TValue)_ser.OtherMessageFromProto(v.Value));
                        return new ORDictionary<string, TValue>((ORSet<string>)keys, entries);
                    }
                default:
                    {
                        var entries = proto.Entries.ToImmutableDictionary(x => (TKey)_ser.OtherMessageFromProto(x.OtherKey),
                            v => (TValue)_ser.OtherMessageFromProto(v.Value));

                        return new ORDictionary<TKey, TValue>((ORSet<TKey>)keys, entries);
                    }
            }
        }

        private Proto.Msg.ORMapDeltaGroup ORDictionaryDeltasToProto(
            List<ORDictionary.IDeltaOperation> deltaGroupOps)
        {
            var keyType = deltaGroupOps[0].KeyType;
            var valueType = deltaGroupOps[0].ValueType;

            var protoMaker = ORDeltaGroupProtoMaker.MakeGenericMethod(keyType, valueType);
            return (Proto.Msg.ORMapDeltaGroup)protoMaker.Invoke(this, new object[] { deltaGroupOps });
        }

        private static readonly MethodInfo ORDeltaGroupProtoMaker =
            typeof(ReplicatedDataSerializer).GetMethod(nameof(ORDictionaryDeltaGroupToProto), BindingFlags.Instance | BindingFlags.NonPublic);

        private Proto.Msg.ORMapDeltaGroup ORDictionaryDeltaGroupToProto<TKey, TValue>(
            List<ORDictionary.IDeltaOperation> deltaGroupOps) where TValue : IReplicatedData<TValue>
        {
            var group = new ORMapDeltaGroup();
            group.KeyTypeInfo = GetTypeDescriptor(typeof(TKey));
            group.ValueTypeInfo = GetTypeDescriptor(typeof(TValue));

            ORMapDeltaGroup.Types.MapEntry CreateMapEntry(TKey key, object value = null)
            {
                var entry = new ORMapDeltaGroup.Types.MapEntry();
                switch (key)
                {
                    case int i:
                        entry.IntKey = i;
                        break;
                    case long l:
                        entry.LongKey = l;
                        break;
                    case string s:
                        entry.StringKey = s;
                        break;
                    default:
                        entry.OtherKey = _ser.OtherMessageToProto(key);
                        break;
                }

                if (value != null)
                    entry.Value = _ser.OtherMessageToProto(value);
                return entry;
            }

            ORMapDeltaGroup.Types.Entry CreateEntry(ORDictionary<TKey, TValue>.IDeltaOperation op)
            {
                var entry = new ORMapDeltaGroup.Types.Entry();
                switch (op)
                {
                    case ORDictionary<TKey, TValue>.PutDeltaOperation putDelta:
                        entry.Operation = ORMapDeltaOp.OrmapPut;
                        entry.Underlying = ToProto(putDelta.Underlying.AsInstanceOf<ORSet.IDeltaOperation>()
                            .UnderlyingSerialization);
                        entry.EntryData.Add(CreateMapEntry(putDelta.Key, putDelta.Value));
                        break;
                    case ORDictionary<TKey, TValue>.UpdateDeltaOperation upDelta:
                        entry.Operation = ORMapDeltaOp.OrmapUpdate;
                        entry.Underlying = ToProto(upDelta.Underlying.AsInstanceOf<ORSet.IDeltaOperation>()
                            .UnderlyingSerialization);
                        entry.EntryData.AddRange(upDelta.Values.Select(x => CreateMapEntry(x.Key, x.Value)).ToList());
                        break;
                    case ORDictionary<TKey, TValue>.RemoveDeltaOperation removeDelta:
                        entry.Operation = ORMapDeltaOp.OrmapRemove;
                        entry.Underlying = ToProto(removeDelta.Underlying.AsInstanceOf<ORSet.IDeltaOperation>()
                            .UnderlyingSerialization);
                        break;
                    case ORDictionary<TKey, TValue>.RemoveKeyDeltaOperation removeKeyDelta:
                        entry.Operation = ORMapDeltaOp.OrmapRemoveKey;
                        entry.Underlying = ToProto(removeKeyDelta.Underlying.AsInstanceOf<ORSet.IDeltaOperation>()
                            .UnderlyingSerialization);
                        entry.EntryData.Add(CreateMapEntry(removeKeyDelta.Key));
                        break;
                    default:
                        throw new SerializationException($"Unknown ORDictionary delta type {op.GetType()}");
                }

                return entry;
            }

            group.Entries.Add(deltaGroupOps.Cast<ORDictionary<TKey, TValue>.IDeltaOperation>().Select(x => CreateEntry(x)).ToList());
            return group;
        }

        private Proto.Msg.ORMapDeltaGroup ToProto(ORDictionary.IDeltaOperation op)
        {
            switch (op)
            {
                case ORDictionary.IPutDeltaOp p: return ORDictionaryPutToProto(p);
                case ORDictionary.IRemoveDeltaOp r: return ORDictionaryRemoveToProto(r);
                case ORDictionary.IRemoveKeyDeltaOp r: return ORDictionaryRemoveKeyToProto(r);
                case ORDictionary.IUpdateDeltaOp u: return ORDictionaryUpdateToProto(u);
                case ORDictionary.IDeltaGroupOp g: return ORDictionaryDeltasToProto(g.OperationsSerialization.ToList());
                default:
                    throw new SerializationException($"Unrecognized delta operation [{op}]");
            }

        }

        private Proto.Msg.ORMapDeltaGroup ORDictionaryPutToProto(ORDictionary.IPutDeltaOp op)
        {
            return ORDictionaryDeltasToProto(new List<ORDictionary.IDeltaOperation>() { op });
        }

        private Proto.Msg.ORMapDeltaGroup ORDictionaryRemoveToProto(ORDictionary.IRemoveDeltaOp op)
        {
            return ORDictionaryDeltasToProto(new List<ORDictionary.IDeltaOperation>() { op });
        }

        private Proto.Msg.ORMapDeltaGroup ORDictionaryRemoveKeyToProto(ORDictionary.IRemoveKeyDeltaOp op)
        {
            return ORDictionaryDeltasToProto(new List<ORDictionary.IDeltaOperation>() { op });
        }

        private Proto.Msg.ORMapDeltaGroup ORDictionaryUpdateToProto(ORDictionary.IUpdateDeltaOp op)
        {
            return ORDictionaryDeltasToProto(new List<ORDictionary.IDeltaOperation>() { op });
        }

        private ORDictionary.IDeltaGroupOp ORDictionaryDeltaGroupFromProto(Proto.Msg.ORMapDeltaGroup deltaGroup)
        {
            var keyType = GetTypeFromDescriptor(deltaGroup.KeyTypeInfo);
            var valueType = GetTypeFromDescriptor(deltaGroup.ValueTypeInfo);

            var groupMaker = ORDeltaGroupMaker.MakeGenericMethod(keyType, valueType);
            return (ORDictionary.IDeltaGroupOp)groupMaker.Invoke(this, new object[] { deltaGroup });
        }

        private static readonly MethodInfo ORDeltaGroupMaker =
            typeof(ReplicatedDataSerializer).GetMethod(nameof(GenericORDictionaryDeltaGroupFromProto), BindingFlags.Instance | BindingFlags.NonPublic);

        private ORDictionary.IDeltaGroupOp GenericORDictionaryDeltaGroupFromProto<TKey, TValue>(Proto.Msg.ORMapDeltaGroup deltaGroup) where TValue : IReplicatedData<TValue>
        {
            var deltaOps = new List<ORDictionary<TKey, TValue>.IDeltaOperation>();

            (object key, object value) MapEntryFromProto(ORMapDeltaGroup.Types.MapEntry entry)
            {
                object k = null;
                switch (deltaGroup.KeyTypeInfo.Type)
                {
                    case ValType.Int:
                        k = entry.IntKey;
                        break;
                    case ValType.Long:
                        k = entry.LongKey;
                        break;
                    case ValType.String:
                        k = entry.StringKey;
                        break;
                    default:
                        k = _ser.OtherMessageFromProto(entry.OtherKey);
                        break;
                }

                if (entry.Value != null)
                {
                    var value = _ser.OtherMessageFromProto(entry.Value);
                    return (k, value);
                }

                return (k, default(TValue));
            }

            foreach (var entry in deltaGroup.Entries)
            {
                var underlying = FromProto(entry.Underlying);
                switch (entry.Operation)
                {
                    case ORMapDeltaOp.OrmapPut:
                        {
                            if (entry.EntryData.Count > 1)
                                throw new ArgumentOutOfRangeException(
                                    $"Can't deserialize key/value pair in ORDictionary delta - too many pairs on the wire");
                            var (key, value) = MapEntryFromProto(entry.EntryData[0]);

                            deltaOps.Add(new ORDictionary<TKey, TValue>.PutDeltaOperation(new ORSet<TKey>.AddDeltaOperation((ORSet<TKey>)underlying), (TKey)key, (TValue)value));
                        }
                        break;
                    case ORMapDeltaOp.OrmapRemove:
                        {
                            deltaOps.Add(new ORDictionary<TKey, TValue>.RemoveDeltaOperation(new ORSet<TKey>.RemoveDeltaOperation((ORSet<TKey>)underlying)));
                        }
                        break;
                    case ORMapDeltaOp.OrmapRemoveKey:
                        {
                            if (entry.EntryData.Count > 1)
                                throw new ArgumentOutOfRangeException(
                                    $"Can't deserialize key/value pair in ORDictionary delta - too many pairs on the wire");
                            var (key, value) = MapEntryFromProto(entry.EntryData[0]);
                            deltaOps.Add(new ORDictionary<TKey, TValue>.RemoveKeyDeltaOperation(new ORSet<TKey>.RemoveDeltaOperation((ORSet<TKey>)underlying), (TKey)key));
                        }
                        break;
                    case ORMapDeltaOp.OrmapUpdate:
                        {
                            var entries = entry.EntryData.Select(x => MapEntryFromProto(x))
                                .ToImmutableDictionary(x => (TKey)x.key, v => (IReplicatedData)v.value);
                            deltaOps.Add(new ORDictionary<TKey, TValue>.UpdateDeltaOperation(new ORSet<TKey>.AddDeltaOperation((ORSet<TKey>)underlying), entries));
                        }
                        break;
                    default:
                        throw new SerializationException($"Unknown ORDictionary delta operation ${entry.Operation}");
                }
            }

            return new ORDictionary<TKey, TValue>.DeltaGroup(deltaOps);
        }

        private ORDictionary.IDeltaGroupOp ORDictionaryDeltaGroupFromBinary(byte[] bytes)
        {
            var group = Proto.Msg.ORMapDeltaGroup.Parser.ParseFrom(bytes);
            return ORDictionaryDeltaGroupFromProto(group);
        }

        private ORDictionary.IPutDeltaOp ORDictionaryPutFromBinary(byte[] bytes)
        {
            var groupOp = ORDictionaryDeltaGroupFromBinary(bytes);
            if (groupOp.OperationsSerialization.Count == 1 &&
                groupOp.OperationsSerialization.First() is ORDictionary.IPutDeltaOp put)
                return put;
            throw new SerializationException($"Improper ORDictionary delta put operation size or kind");
        }

        private ORDictionary.IRemoveDeltaOp ORDictionaryRemoveFromBinary(byte[] bytes)
        {
            var groupOp = ORDictionaryDeltaGroupFromBinary(bytes);
            if (groupOp.OperationsSerialization.Count == 1 &&
                groupOp.OperationsSerialization.First() is ORDictionary.IRemoveDeltaOp remove)
                return remove;
            throw new SerializationException($"Improper ORDictionary delta remove operation size or kind");
        }

        private ORDictionary.IRemoveKeyDeltaOp ORDictionaryRemoveKeyFromBinary(byte[] bytes)
        {
            var groupOp = ORDictionaryDeltaGroupFromBinary(bytes);
            if (groupOp.OperationsSerialization.Count == 1 &&
                groupOp.OperationsSerialization.First() is ORDictionary.IRemoveKeyDeltaOp removeKey)
                return removeKey;
            throw new SerializationException($"Improper ORDictionary delta remove key operation size or kind");
        }

        private ORDictionary.IUpdateDeltaOp ORDictionaryUpdateFromBinary(byte[] bytes)
        {
            var groupOp = ORDictionaryDeltaGroupFromBinary(bytes);
            if (groupOp.OperationsSerialization.Count == 1 &&
                groupOp.OperationsSerialization.First() is ORDictionary.IUpdateDeltaOp update)
                return update;
            throw new SerializationException($"Improper ORDictionary delta update operation size or kind");
        }

        #endregion

        #region LWWDictionary

        private Proto.Msg.LWWMap ToProto(ILWWDictionary lwwDictionary)
        {
            var protoMaker = LWWDictProtoMaker.MakeGenericMethod(lwwDictionary.KeyType, lwwDictionary.ValueType);
            return (Proto.Msg.LWWMap)protoMaker.Invoke(this, new object[] { lwwDictionary });
        }

        private static readonly MethodInfo LWWDictProtoMaker =
            typeof(ReplicatedDataSerializer).GetMethod(nameof(LWWDictToProto), BindingFlags.Instance | BindingFlags.NonPublic);

        private Proto.Msg.LWWMap LWWDictToProto<TKey, TValue>(ILWWDictionary o)
        {
            var lwwmap = (LWWDictionary<TKey, TValue>)o;
            var proto = new Proto.Msg.LWWMap();
            ToLWWMapEntries(lwwmap.Underlying.Entries, proto);
            proto.Keys = ToProto(lwwmap.Underlying.KeySet);
            proto.ValueTypeInfo = GetTypeDescriptor(typeof(TValue));
            return proto;
        }

        private void ToLWWMapEntries<TKey, TValue>(IImmutableDictionary<TKey, LWWRegister<TValue>> underlyingEntries, LWWMap proto)
        {
            var entries = new List<LWWMap.Types.Entry>();
            foreach (var e in underlyingEntries)
            {
                var thisEntry = new LWWMap.Types.Entry();
                switch (e.Key)
                {
                    case int i:
                        thisEntry.IntKey = i;
                        break;
                    case long l:
                        thisEntry.LongKey = l;
                        break;
                    case string str:
                        thisEntry.StringKey = str;
                        break;
                    default:
                        thisEntry.OtherKey = _ser.OtherMessageToProto(e.Key);
                        break;
                }

                thisEntry.Value = LWWToProto<TValue>(e.Value);
                entries.Add(thisEntry);
            }

            proto.Entries.Add(entries);
        }

        private static readonly MethodInfo LWWDictMaker =
            typeof(ReplicatedDataSerializer).GetMethod(nameof(GenericLWWDictFromProto), BindingFlags.Instance | BindingFlags.NonPublic);

        private ILWWDictionary LWWDictFromProto(Proto.Msg.LWWMap proto)
        {
            var keyType = GetTypeFromDescriptor(proto.Keys.TypeInfo);
            var valueType = GetTypeFromDescriptor(proto.ValueTypeInfo);

            var dictMaker = LWWDictMaker.MakeGenericMethod(keyType, valueType);
            return (ILWWDictionary)dictMaker.Invoke(this, new object[] { proto });
        }

        private ILWWDictionary GenericLWWDictFromProto<TKey, TValue>(Proto.Msg.LWWMap proto)
        {
            var keys = FromProto(proto.Keys);
            switch (proto.Keys.TypeInfo.Type)
            {
                case ValType.Int:
                    {
                        var entries = proto.Entries.ToImmutableDictionary(x => x.IntKey,
                            v => GenericLWWRegisterFromProto<TValue>(v.Value));
                        var orDict = new ORDictionary<int, LWWRegister<TValue>>((ORSet<int>)keys, entries);
                        return new LWWDictionary<int, TValue>(orDict);
                    }
                case ValType.Long:
                    {
                        var entries = proto.Entries.ToImmutableDictionary(x => x.LongKey,
                            v => GenericLWWRegisterFromProto<TValue>(v.Value));
                        var orDict = new ORDictionary<long, LWWRegister<TValue>>((ORSet<long>)keys, entries);
                        return new LWWDictionary<long, TValue>(orDict);
                    }
                case ValType.String:
                    {
                        var entries = proto.Entries.ToImmutableDictionary(x => x.StringKey,
                            v => GenericLWWRegisterFromProto<TValue>(v.Value));
                        var orDict = new ORDictionary<string, LWWRegister<TValue>>((ORSet<string>)keys, entries);
                        return new LWWDictionary<string, TValue>(orDict);
                    }
                default:
                    {
                        var entries = proto.Entries.ToImmutableDictionary(x => (TKey)_ser.OtherMessageFromProto(x.OtherKey),
                            v => GenericLWWRegisterFromProto<TValue>(v.Value));
                        var orDict = new ORDictionary<TKey, LWWRegister<TValue>>((ORSet<TKey>)keys, entries);
                        return new LWWDictionary<TKey, TValue>(orDict);
                    }
            }
        }

        private ILWWDictionary LWWDictionaryFromBinary(byte[] bytes)
        {
            var proto = Proto.Msg.LWWMap.Parser.ParseFrom(bytes);
            return LWWDictFromProto(proto);
        }


        private object LWWDictionaryDeltaGroupFromBinary(byte[] bytes)
        {
            var proto = Proto.Msg.ORMapDeltaGroup.Parser.ParseFrom(bytes);
            var orDictOp = ORDictionaryDeltaGroupFromProto(proto);

            var orSetType = orDictOp.ValueType.GenericTypeArguments[0];
            var maker = LWWDictionaryDeltaMaker.MakeGenericMethod(orDictOp.KeyType, orSetType);
            return (ILWWDictionaryDeltaOperation)maker.Invoke(this, new object[] { orDictOp });
        }

        private static readonly MethodInfo LWWDictionaryDeltaMaker =
            typeof(ReplicatedDataSerializer).GetMethod(nameof(LWWDictionaryDeltaFromProto), BindingFlags.Instance | BindingFlags.NonPublic);

        private ILWWDictionaryDeltaOperation LWWDictionaryDeltaFromProto<TKey, TValue>(ORDictionary.IDeltaOperation op)
        {
            var casted = (ORDictionary<TKey, LWWRegister<TValue>>.IDeltaOperation)op;
            return new LWWDictionary<TKey, TValue>.LWWDictionaryDelta(casted);
        }

        #endregion

        #region PNCounterDictionary

        private Proto.Msg.PNCounterMap ToProto(IPNCounterDictionary pnCounterDictionary)
        {
            var protoMaker = PNCounterDictProtoMaker.MakeGenericMethod(pnCounterDictionary.KeyType);
            return (Proto.Msg.PNCounterMap)protoMaker.Invoke(this, new object[] { pnCounterDictionary });
        }

        private static readonly MethodInfo PNCounterDictProtoMaker =
            typeof(ReplicatedDataSerializer).GetMethod(nameof(GenericPNCounterDictionaryToProto), BindingFlags.Instance | BindingFlags.NonPublic);


        private Proto.Msg.PNCounterMap GenericPNCounterDictionaryToProto<TKey>(IPNCounterDictionary pnCounterDictionary)
        {
            var pnDict = (PNCounterDictionary<TKey>)pnCounterDictionary;
            var proto = new Proto.Msg.PNCounterMap();
            proto.Keys = ToProto(pnDict.Underlying.KeySet);
            ToPNCounterEntries(pnDict.Underlying.Entries, proto);
            return proto;
        }

        private void ToPNCounterEntries<TKey>(IImmutableDictionary<TKey, PNCounter> underlyingEntries, PNCounterMap proto)
        {
            var entries = new List<PNCounterMap.Types.Entry>();
            foreach (var e in underlyingEntries)
            {
                var thisEntry = new PNCounterMap.Types.Entry();
                switch (e.Key)
                {
                    case int i:
                        thisEntry.IntKey = i;
                        break;
                    case long l:
                        thisEntry.LongKey = l;
                        break;
                    case string str:
                        thisEntry.StringKey = str;
                        break;
                    default:
                        thisEntry.OtherKey = _ser.OtherMessageToProto(e.Key);
                        break;
                }

                thisEntry.Value = ToProto(e.Value);
                entries.Add(thisEntry);
            }

            proto.Entries.Add(entries);
        }

        private IPNCounterDictionary PNCounterDictionaryFromBinary(byte[] bytes)
        {
            var proto = Proto.Msg.PNCounterMap.Parser.ParseFrom(bytes);
            return PNCounterDictionaryFromProto(proto);
        }

        private IPNCounterDictionary PNCounterDictionaryFromProto(Proto.Msg.PNCounterMap proto)
        {
            var keyType = GetTypeFromDescriptor(proto.Keys.TypeInfo);
            var dictMaker = PNCounterDictMaker.MakeGenericMethod(keyType);
            return (IPNCounterDictionary)dictMaker.Invoke(this, new object[] { proto });
        }

        private static readonly MethodInfo PNCounterDictMaker =
            typeof(ReplicatedDataSerializer).GetMethod(nameof(GenericPNCounterDictionaryFromProto), BindingFlags.Instance | BindingFlags.NonPublic);

        private IPNCounterDictionary GenericPNCounterDictionaryFromProto<TKey>(Proto.Msg.PNCounterMap proto)
        {
            var keys = FromProto(proto.Keys);
            switch (proto.Keys.TypeInfo.Type)
            {
                case ValType.Int:
                    {
                        var entries = proto.Entries.ToImmutableDictionary(x => x.IntKey,
                            v => PNCounterFromProto(v.Value));
                        var orDict = new ORDictionary<int, PNCounter>((ORSet<int>)keys, entries);
                        return new PNCounterDictionary<int>(orDict);
                    }
                case ValType.Long:
                    {
                        var entries = proto.Entries.ToImmutableDictionary(x => x.LongKey,
                            v => PNCounterFromProto(v.Value));
                        var orDict = new ORDictionary<long, PNCounter>((ORSet<long>)keys, entries);
                        return new PNCounterDictionary<long>(orDict);
                    }
                case ValType.String:
                    {
                        var entries = proto.Entries.ToImmutableDictionary(x => x.StringKey,
                            v => PNCounterFromProto(v.Value));
                        var orDict = new ORDictionary<string, PNCounter>((ORSet<string>)keys, entries);
                        return new PNCounterDictionary<string>(orDict);
                    }
                default:
                    {
                        var entries = proto.Entries.ToImmutableDictionary(x => (TKey)_ser.OtherMessageFromProto(x.OtherKey),
                            v => PNCounterFromProto(v.Value));
                        var orDict = new ORDictionary<TKey, PNCounter>((ORSet<TKey>)keys, entries);
                        return new PNCounterDictionary<TKey>(orDict);
                    }
            }
        }

        private IPNCounterDictionaryDeltaOperation PNCounterDeltaFromBinary(byte[] bytes)
        {
            var proto = Proto.Msg.ORMapDeltaGroup.Parser.ParseFrom(bytes);
            var orDictOp = ORDictionaryDeltaGroupFromProto(proto);
            var maker = PNCounterDeltaMaker.MakeGenericMethod(orDictOp.KeyType);
            return (IPNCounterDictionaryDeltaOperation)maker.Invoke(this, new object[] { orDictOp });
        }

        private static readonly MethodInfo PNCounterDeltaMaker =
            typeof(ReplicatedDataSerializer).GetMethod(nameof(PNCounterDeltaFromProto), BindingFlags.Instance | BindingFlags.NonPublic);


        private IPNCounterDictionaryDeltaOperation PNCounterDeltaFromProto<TKey>(ORDictionary.IDeltaOperation op)
        {
            var casted = (ORDictionary<TKey, PNCounter>.IDeltaOperation)op;
            return new PNCounterDictionary<TKey>.PNCounterDictionaryDelta(casted);
        }

        #endregion

        #region ORMultiDictionary

        private Proto.Msg.ORMultiMap ToProto(IORMultiValueDictionary multi)
        {
            var protoMaker = MultiMapProtoMaker.MakeGenericMethod(multi.KeyType, multi.ValueType);
            return (Proto.Msg.ORMultiMap)protoMaker.Invoke(this, new object[] { multi });
        }

        private static readonly MethodInfo MultiMapProtoMaker =
            typeof(ReplicatedDataSerializer).GetMethod(nameof(MultiMapToProto), BindingFlags.Instance | BindingFlags.NonPublic);

        private Proto.Msg.ORMultiMapDelta ToProto(IORMultiValueDictionaryDeltaOperation op)
        {
            var d = new ORMultiMapDelta() { WithValueDeltas = op.WithValueDeltas };
            d.Delta = ToProto(op.Underlying);
            return d;
        }

        private Proto.Msg.ORMultiMap MultiMapToProto<TKey, TValue>(IORMultiValueDictionary multi)
        {
            var ormm = (ORMultiValueDictionary<TKey, TValue>)multi;
            var proto = new Proto.Msg.ORMultiMap();
            proto.ValueTypeInfo = GetTypeDescriptor(typeof(TValue));
            if (ormm.DeltaValues)
            {
                proto.WithValueDeltas = true;
            }

            proto.Keys = ToProto(ormm.Underlying.KeySet);
            ToORMultiMapEntries(ormm.Underlying.Entries, proto);
            return proto;
        }

        private void ToORMultiMapEntries<TKey, TValue>(IImmutableDictionary<TKey, ORSet<TValue>> underlyingEntries, ORMultiMap proto)
        {
            var entries = new List<ORMultiMap.Types.Entry>();
            foreach (var e in underlyingEntries)
            {
                var thisEntry = new ORMultiMap.Types.Entry();
                switch (e.Key)
                {
                    case int i:
                        thisEntry.IntKey = i;
                        break;
                    case long l:
                        thisEntry.LongKey = l;
                        break;
                    case string str:
                        thisEntry.StringKey = str;
                        break;
                    default:
                        thisEntry.OtherKey = _ser.OtherMessageToProto(e.Key);
                        break;
                }

                thisEntry.Value = ToProto(e.Value);
                entries.Add(thisEntry);
            }

            proto.Entries.Add(entries);
        }

        private IORMultiValueDictionary ORMultiDictionaryFromBinary(byte[] bytes)
        {
            var ormm = Proto.Msg.ORMultiMap.Parser.ParseFrom(bytes);
            return ORMultiDictionaryFromProto(ormm);
        }

        private IORMultiValueDictionary ORMultiDictionaryFromProto(ORMultiMap proto)
        {
            var keyType = GetTypeFromDescriptor(proto.Keys.TypeInfo);
            var valueType = GetTypeFromDescriptor(proto.ValueTypeInfo);

            var dictMaker = MultiDictMaker.MakeGenericMethod(keyType, valueType);
            return (IORMultiValueDictionary)dictMaker.Invoke(this, new object[] { proto });
        }

        private static readonly MethodInfo MultiDictMaker =
           typeof(ReplicatedDataSerializer).GetMethod(nameof(GenericORMultiDictionaryFromProto), BindingFlags.Instance | BindingFlags.NonPublic);

        private IORMultiValueDictionary GenericORMultiDictionaryFromProto<TKey, TValue>(ORMultiMap proto)
        {
            var keys = FromProto(proto.Keys);
            switch (proto.Keys.TypeInfo.Type)
            {
                case ValType.Int:
                    {
                        var entries = proto.Entries.ToImmutableDictionary(x => x.IntKey,
                            v => (ORSet<TValue>)FromProto(v.Value));
                        var orDict = new ORDictionary<int, ORSet<TValue>>((ORSet<int>)keys, entries);
                        return new ORMultiValueDictionary<int, TValue>(orDict, proto.WithValueDeltas);
                    }
                case ValType.Long:
                    {
                        var entries = proto.Entries.ToImmutableDictionary(x => x.LongKey,
                            v => (ORSet<TValue>)FromProto(v.Value));
                        var orDict = new ORDictionary<long, ORSet<TValue>>((ORSet<long>)keys, entries);
                        return new ORMultiValueDictionary<long, TValue>(orDict, proto.WithValueDeltas);
                    }
                case ValType.String:
                    {
                        var entries = proto.Entries.ToImmutableDictionary(x => x.StringKey,
                            v => (ORSet<TValue>)FromProto(v.Value));
                        var orDict = new ORDictionary<string, ORSet<TValue>>((ORSet<string>)keys, entries);
                        return new ORMultiValueDictionary<string, TValue>(orDict, proto.WithValueDeltas);
                    }
                default:
                    {
                        var entries = proto.Entries.ToImmutableDictionary(x => (TKey)_ser.OtherMessageFromProto(x.OtherKey),
                            v => (ORSet<TValue>)FromProto(v.Value));
                        var orDict = new ORDictionary<TKey, ORSet<TValue>>((ORSet<TKey>)keys, entries);
                        return new ORMultiValueDictionary<TKey, TValue>(orDict, proto.WithValueDeltas);
                    }
            }
        }

        private object ORMultiDictionaryDeltaFromBinary(byte[] bytes)
        {
            var proto = Proto.Msg.ORMultiMapDelta.Parser.ParseFrom(bytes);
            var orDictOp = ORDictionaryDeltaGroupFromProto(proto.Delta);

            var orSetType = orDictOp.ValueType.GenericTypeArguments[0];
            var maker = ORMultiDictionaryDeltaMaker.MakeGenericMethod(orDictOp.KeyType, orSetType);
<<<<<<< HEAD
            return (IORMultiValueDictionaryDeltaOperation)maker.Invoke(this, new object[] { orDictOp });
=======
            return (IORMultiValueDictionaryDeltaOperation)maker.Invoke(this, new object[] { orDictOp, proto.WithValueDeltas });
>>>>>>> c9338630
        }

        private static readonly MethodInfo ORMultiDictionaryDeltaMaker =
            typeof(ReplicatedDataSerializer).GetMethod(nameof(ORMultiDictionaryDeltaFromProto), BindingFlags.Instance | BindingFlags.NonPublic);

        private IORMultiValueDictionaryDeltaOperation ORMultiDictionaryDeltaFromProto<TKey, TValue>(ORDictionary.IDeltaOperation op, bool withValueDeltas)
        {
            var casted = (ORDictionary<TKey, ORSet<TValue>>.IDeltaOperation)op;
            return new ORMultiValueDictionary<TKey, TValue>.ORMultiValueDictionaryDelta(casted, withValueDeltas);
        }

        #endregion

        #region Keys

        private Proto.Msg.Key ToProto(IKey key)
        {
            var p = new Proto.Msg.Key();
            p.KeyId = key.Id;
            switch (key)
            {
                case IORSetKey orkey:
                    {
                        p.KeyType = KeyType.OrsetKey;
                        p.KeyTypeInfo = GetTypeDescriptor(orkey.SetType);
                        return p;
                    }
                case IGSetKey gSetKey:
                    {
                        p.KeyType = KeyType.GsetKey;
                        p.KeyTypeInfo = GetTypeDescriptor(gSetKey.SetType);
                        return p;
                    }
                case GCounterKey gKey:
                    {
                        p.KeyType = KeyType.GcounterKey;
                        return p;
                    }
                case PNCounterKey pKey:
                    {
                        p.KeyType = KeyType.PncounterKey;
                        return p;
                    }
                case FlagKey flagKey:
                    {
                        p.KeyType = KeyType.FlagKey;
                        return p;
                    }
                case ILWWRegisterKey registerKey:
                    {
                        p.KeyType = KeyType.LwwregisterKey;
                        p.KeyTypeInfo = GetTypeDescriptor(registerKey.RegisterType);
                        return p;
                    }
                case IORDictionaryKey dictionaryKey:
                    {
                        p.KeyType = KeyType.OrmapKey;
                        p.KeyTypeInfo = GetTypeDescriptor(dictionaryKey.KeyType);
                        p.ValueTypeInfo = GetTypeDescriptor(dictionaryKey.ValueType);
                        return p;
                    }
                case ILWWDictionaryKey lwwDictKey:
                    {
                        p.KeyType = KeyType.LwwmapKey;
                        p.KeyTypeInfo = GetTypeDescriptor(lwwDictKey.KeyType);
                        p.ValueTypeInfo = GetTypeDescriptor(lwwDictKey.ValueType);
                        return p;
                    }
                case IPNCounterDictionaryKey pnDictKey:
                    {
                        p.KeyType = KeyType.PncounterMapKey;
                        p.KeyTypeInfo = GetTypeDescriptor(pnDictKey.KeyType);
                        return p;
                    }
                case IORMultiValueDictionaryKey orMultiKey:
                    {
                        p.KeyType = KeyType.OrmultiMapKey;
                        p.KeyTypeInfo = GetTypeDescriptor(orMultiKey.KeyType);
                        p.ValueTypeInfo = GetTypeDescriptor(orMultiKey.ValueType);
                        return p;
                    }
                default:
                    throw new SerializationException($"Unrecognized key type [{key}]");
            }
        }

        private Proto.Msg.Key KeyFromBinary(byte[] bytes)
        {
            return Proto.Msg.Key.Parser.ParseFrom(bytes);
        }

        private IKey ORSetKeyFromBinary(byte[] bytes)
        {
            var proto = KeyFromBinary(bytes);
            var keyType = GetTypeFromDescriptor(proto.KeyTypeInfo);
            var genType = typeof(ORSetKey<>).MakeGenericType(keyType);
            return (IKey)Activator.CreateInstance(genType, proto.KeyId);
        }

        private IKey GSetKeyFromBinary(byte[] bytes)
        {
            var proto = KeyFromBinary(bytes);
            var keyType = GetTypeFromDescriptor(proto.KeyTypeInfo);
            var genType = typeof(GSetKey<>).MakeGenericType(keyType);
            return (IKey)Activator.CreateInstance(genType, proto.KeyId);
        }

        private IKey LWWRegisterKeyFromBinary(byte[] bytes)
        {
            var proto = KeyFromBinary(bytes);
            var keyType = GetTypeFromDescriptor(proto.KeyTypeInfo);
            var genType = typeof(LWWRegisterKey<>).MakeGenericType(keyType);
            return (IKey)Activator.CreateInstance(genType, proto.KeyId);
        }

        private IKey GCounterKeyFromBinary(byte[] bytes)
        {
            var proto = KeyFromBinary(bytes);
            return new GCounterKey(proto.KeyId);
        }

        private IKey PNCounterKeyFromBinary(byte[] bytes)
        {
            var proto = KeyFromBinary(bytes);
            return new PNCounterKey(proto.KeyId);
        }

        private IKey FlagKeyFromBinary(byte[] bytes)
        {
            var proto = KeyFromBinary(bytes);
            return new FlagKey(proto.KeyId);
        }

        private IKey ORDictionaryKeyFromBinary(byte[] bytes)
        {
            var proto = KeyFromBinary(bytes);
            var keyType = GetTypeFromDescriptor(proto.KeyTypeInfo);
            var valueType = GetTypeFromDescriptor(proto.ValueTypeInfo);

            var genType = typeof(ORDictionaryKey<,>).MakeGenericType(keyType, valueType);
            return (IKey)Activator.CreateInstance(genType, proto.KeyId);
        }

        private IKey LWWDictionaryKeyFromBinary(byte[] bytes)
        {
            var proto = KeyFromBinary(bytes);
            var keyType = GetTypeFromDescriptor(proto.KeyTypeInfo);
            var valueType = GetTypeFromDescriptor(proto.ValueTypeInfo);

            var genType = typeof(LWWDictionaryKey<,>).MakeGenericType(keyType, valueType);
            return (IKey)Activator.CreateInstance(genType, proto.KeyId);
        }

        private IKey PNCounterDictionaryKeyFromBinary(byte[] bytes)
        {
            var proto = KeyFromBinary(bytes);
            var keyType = GetTypeFromDescriptor(proto.KeyTypeInfo);

            var genType = typeof(PNCounterDictionaryKey<>).MakeGenericType(keyType);
            return (IKey)Activator.CreateInstance(genType, proto.KeyId);
        }

        private IKey ORMultiValueDictionaryKeyFromBinary(byte[] bytes)
        {
            var proto = KeyFromBinary(bytes);
            var keyType = GetTypeFromDescriptor(proto.KeyTypeInfo);
            var valueType = GetTypeFromDescriptor(proto.ValueTypeInfo);

            var genType = typeof(ORMultiValueDictionaryKey<,>).MakeGenericType(keyType, valueType);
            return (IKey)Activator.CreateInstance(genType, proto.KeyId);
        }

        #endregion
    }
}<|MERGE_RESOLUTION|>--- conflicted
+++ resolved
@@ -1463,11 +1463,7 @@
 
             var orSetType = orDictOp.ValueType.GenericTypeArguments[0];
             var maker = ORMultiDictionaryDeltaMaker.MakeGenericMethod(orDictOp.KeyType, orSetType);
-<<<<<<< HEAD
-            return (IORMultiValueDictionaryDeltaOperation)maker.Invoke(this, new object[] { orDictOp });
-=======
             return (IORMultiValueDictionaryDeltaOperation)maker.Invoke(this, new object[] { orDictOp, proto.WithValueDeltas });
->>>>>>> c9338630
         }
 
         private static readonly MethodInfo ORMultiDictionaryDeltaMaker =

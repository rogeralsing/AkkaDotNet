--- conflicted
+++ resolved
@@ -4,11 +4,8 @@
   <PropertyGroup>
     <AssemblyTitle>Akka.Cluster.Sharding.Tests</AssemblyTitle>
     <TargetFrameworks>net452;netcoreapp1.1</TargetFrameworks>
-<<<<<<< HEAD
     <PackageTargetFallback Condition=" '$(TargetFramework)' == 'netcoreapp1.1' ">$(PackageTargetFallback);portable-net45+win8</PackageTargetFallback>
     <Optimize>False</Optimize>	
-=======
->>>>>>> 926f4f38
   </PropertyGroup>
  
   <ItemGroup>

--- conflicted
+++ resolved
@@ -3,11 +3,7 @@
 
   <PropertyGroup>
     <AssemblyTitle>Akka.Cluster.Sharding</AssemblyTitle>
-<<<<<<< HEAD
-    <TargetFrameworks>net452;netcoreapp1.1</TargetFrameworks>
-=======
     <TargetFrameworks>net452;</TargetFrameworks>
->>>>>>> 84dfd8cc
   </PropertyGroup>
 
   <ItemGroup>

﻿<Project Sdk="Microsoft.NET.Sdk">
  <Import Project="..\..\..\common.props" />
  <PropertyGroup>
    <AssemblyTitle>Akka.Serialization.Hyperion</AssemblyTitle>
    <Description>Hyperion serializer for Akka.NET</Description>
    <TargetFrameworks>$(NetStandardLibVersion)</TargetFrameworks>
    <PackageTags>$(AkkaPackageTags);hyperion;serializer;serialize</PackageTags>
    <GenerateDocumentationFile>true</GenerateDocumentationFile>
  </PropertyGroup>
  <ItemGroup>
    <EmbeddedResource Include="reference.conf" />
    <PackageReference Include="Hyperion" Version="$(HyperionVersion)" />
    <ProjectReference Include="..\..\..\core\Akka\Akka.csproj" />
  </ItemGroup>
<<<<<<< HEAD
  <ItemGroup Condition=" '$(TargetFramework)' == '$(NetStandardLibVersion)' ">
    <PackageReference Include="System.Reflection" Version="4.3.0" />
    <PackageReference Include="System.Runtime" Version="4.3.0" />
  </ItemGroup>
  <ItemGroup Condition=" '$(TargetFramework)' == '$(NetFrameworkLibVersion)' ">
    <Reference Include="System" />
    <Reference Include="Microsoft.CSharp" />
  </ItemGroup>
=======

>>>>>>> 651c3918
  <PropertyGroup Condition=" '$(Configuration)' == 'Release' ">
    <DefineConstants>$(DefineConstants);RELEASE</DefineConstants>
  </PropertyGroup>
</Project><|MERGE_RESOLUTION|>--- conflicted
+++ resolved
@@ -12,7 +12,6 @@
     <PackageReference Include="Hyperion" Version="$(HyperionVersion)" />
     <ProjectReference Include="..\..\..\core\Akka\Akka.csproj" />
   </ItemGroup>
-<<<<<<< HEAD
   <ItemGroup Condition=" '$(TargetFramework)' == '$(NetStandardLibVersion)' ">
     <PackageReference Include="System.Reflection" Version="4.3.0" />
     <PackageReference Include="System.Runtime" Version="4.3.0" />
@@ -21,9 +20,7 @@
     <Reference Include="System" />
     <Reference Include="Microsoft.CSharp" />
   </ItemGroup>
-=======
 
->>>>>>> 651c3918
   <PropertyGroup Condition=" '$(Configuration)' == 'Release' ">
     <DefineConstants>$(DefineConstants);RELEASE</DefineConstants>
   </PropertyGroup>

﻿<Project Sdk="Microsoft.NET.Sdk">
  <Import Project="..\..\..\common.props" />

  <PropertyGroup>
    <AssemblyTitle>Akka.Serialization.TestKit</AssemblyTitle>
    <Description>Serialization TestKit for Akka.NET</Description>
    <VersionSuffix>beta</VersionSuffix>
    <TargetFrameworks>$(NetFrameworkTestVersion);$(NetTestVersion);$(NetCoreTestVersion)</TargetFrameworks>
    <PackageTags>$(AkkaPackageTags);hyperion;serializer;serialize;testkit</PackageTags>
    <GenerateDocumentationFile>true</GenerateDocumentationFile>
  </PropertyGroup>

  <ItemGroup>
    <ProjectReference Include="..\..\..\core\Akka.Tests.Shared.Internals\Akka.Tests.Shared.Internals.csproj" />
  </ItemGroup>
<<<<<<< HEAD

  <PropertyGroup Condition=" '$(Configuration)' == 'Release' ">
    <DefineConstants>$(DefineConstants);RELEASE</DefineConstants>
  </PropertyGroup>

=======
>>>>>>> 651c3918
</Project><|MERGE_RESOLUTION|>--- conflicted
+++ resolved
@@ -13,12 +13,9 @@
   <ItemGroup>
     <ProjectReference Include="..\..\..\core\Akka.Tests.Shared.Internals\Akka.Tests.Shared.Internals.csproj" />
   </ItemGroup>
-<<<<<<< HEAD
 
   <PropertyGroup Condition=" '$(Configuration)' == 'Release' ">
     <DefineConstants>$(DefineConstants);RELEASE</DefineConstants>
   </PropertyGroup>
 
-=======
->>>>>>> 651c3918
 </Project>
﻿//-----------------------------------------------------------------------
// <copyright file="Discovery.cs" company="Akka.NET Project">
//     Copyright (C) 2009-2021 Lightbend Inc. <http://www.lightbend.com>
//     Copyright (C) 2013-2021 .NET Foundation <https://github.com/akkadotnet/akka.net>
// </copyright>
//-----------------------------------------------------------------------

using System;
using System.Collections.Generic;
using System.IO;
using System.Linq;
using System.Reflection;
using System.Runtime.CompilerServices;
using System.Threading;
using Akka.MultiNodeTestRunner.Shared;
using Akka.Remote.TestKit;
using Akka.Util;
using Xunit.Abstractions;
using Xunit.Sdk;

namespace Akka.MultiNodeTestRunner
{
    public class Discovery : MarshalByRefObject, IMessageSink, IDisposable
    {
        public Dictionary<string, List<NodeTest>> Tests { get; set; }
        public List<ErrorMessage> Errors { get; } = new List<ErrorMessage>();
        public bool WasSuccessful => Errors.Count == 0;
        
        /// <summary>
        /// Initializes a new instance of the <see cref="Discovery"/> class.
        /// </summary>
        public Discovery()
        {
            Tests = new Dictionary<string, List<NodeTest>>();
            Finished = new ManualResetEvent(false);
        }

        public ManualResetEvent Finished { get; private set; }
        public IMessageSink NextSink { get; private set; }

        public virtual bool OnMessage(IMessageSinkMessage message)
        {
            switch (message)
            {
                case ITestCaseDiscoveryMessage testCaseDiscoveryMessage:
                    var testClass = testCaseDiscoveryMessage.TestClass.Class;
                    if (testClass.IsAbstract) return true;
<<<<<<< HEAD
                    var testAssembly = Assembly.LoadFrom(testCaseDiscoveryMessage.TestAssembly.Assembly.AssemblyPath);
                    var specType = testAssembly.GetType(testClass.Name);
                    var roles = RoleNames(specType);

                    var details = roles.Select((r, i) => new NodeTest
                    {
                        Node = i + 1,
                        Role = r.Name,
                        TestName = testClass.Name,
                        TypeName = testClass.Name,
                        MethodName = testCaseDiscoveryMessage.TestCase.TestMethod.Method.Name,
                        SkipReason = testCaseDiscoveryMessage.TestCase.SkipReason,
                    }).ToList();
=======
                    
                    var details = LoadTestCaseDetails(testCaseDiscoveryMessage, testClass);
>>>>>>> 651c3918
                    if (details.Any())
                    {
                        var dictKey = details.First().TestName;
                        if (Tests.ContainsKey(dictKey))
                            Tests[dictKey].AddRange(details);
                        else
                            Tests.Add(dictKey, details);
                    }
                    break;
                case IDiscoveryCompleteMessage discoveryComplete:
                    Finished.Set();
                    break;
                case ErrorMessage err:
                    Errors.Add(err);
                    break;
            }

            return true;
        }

        private List<NodeTest> LoadTestCaseDetails(ITestCaseDiscoveryMessage testCaseDiscoveryMessage, ITypeInfo testClass)
        {
            try
            {
#if CORECLR
                var specType = testCaseDiscoveryMessage.TestAssembly.Assembly.GetType(testClass.Name).ToRuntimeType();
#else
                var testAssembly = Assembly.LoadFrom(testCaseDiscoveryMessage.TestAssembly.Assembly.AssemblyPath);
                var specType = testAssembly.GetType(testClass.Name);
#endif
                var roles = RoleNames(specType);

                var details = roles.Select((r, i) => new NodeTest
                {
                    Node = i + 1,
                    Role = r.Name,
                    TestName = testClass.Name,
                    TypeName = testClass.Name,
                    MethodName = testCaseDiscoveryMessage.TestCase.TestMethod.Method.Name,
                    SkipReason = testCaseDiscoveryMessage.TestCase.SkipReason,
                }).ToList();

                return details;
            }
            catch (Exception ex)
            {
                // If something goes wrong with loading test details - just keep going with other tests
                Console.WriteLine($"Failed to load test details for [{testClass.Name}] test class: {ex}");
                return new List<NodeTest>();
            }
        }

        private IEnumerable<RoleName> RoleNames(Type specType)
        {
            var ctorWithConfig = FindConfigConstructor(specType);
            var configType = ctorWithConfig.GetParameters().First().ParameterType;
            var args = ConfigConstructorParamValues(configType);
            var configInstance = Activator.CreateInstance(configType, args);
            var roleType = typeof(RoleName);
            var configProps = configType.GetProperties(BindingFlags.Instance | BindingFlags.Public);
            var roleProps = configProps.Where(p => p.PropertyType == roleType && p.Name != "Myself").Select(p => (RoleName)p.GetValue(configInstance));
            var configFields = configType.GetFields(BindingFlags.Instance | BindingFlags.Public);
            var roleFields = configFields.Where(f => f.FieldType == roleType && f.Name != "Myself").Select(f => (RoleName)f.GetValue(configInstance));
            var roles = roleProps.Concat(roleFields).Distinct();
            return roles;
        }

        internal static ConstructorInfo FindConfigConstructor(Type configUser)
        {
            var baseConfigType = typeof(MultiNodeConfig);
            var current = configUser;
            while (current != null)
            {
                var ctorWithConfig = current
                    .GetConstructors(BindingFlags.NonPublic | BindingFlags.Public | BindingFlags.Instance)
                    .FirstOrDefault(c => null != c.GetParameters().FirstOrDefault(p => p.ParameterType.IsSubclassOf(baseConfigType)));

                current = current.BaseType;
                if (ctorWithConfig != null) return ctorWithConfig;
            }

            throw new ArgumentException($"[{configUser}] or one of its base classes must specify constructor, which first parameter is a subclass of {baseConfigType}");
        }

        private object[] ConfigConstructorParamValues(Type configType)
        {
            var ctors = configType.GetConstructors(BindingFlags.NonPublic | BindingFlags.Public | BindingFlags.Instance);
            var empty = ctors.FirstOrDefault(c => !c.GetParameters().Any());

            return empty != null
                ? new object[0]
                : ctors.First().GetParameters().Select(p => p.ParameterType.IsValueType ? Activator.CreateInstance(p.ParameterType) : null).ToArray();
        }

        /// <inheritdoc/>
        public void Dispose()
        {
            Finished.Dispose();
        }
    }
}<|MERGE_RESOLUTION|>--- conflicted
+++ resolved
@@ -45,24 +45,8 @@
                 case ITestCaseDiscoveryMessage testCaseDiscoveryMessage:
                     var testClass = testCaseDiscoveryMessage.TestClass.Class;
                     if (testClass.IsAbstract) return true;
-<<<<<<< HEAD
-                    var testAssembly = Assembly.LoadFrom(testCaseDiscoveryMessage.TestAssembly.Assembly.AssemblyPath);
-                    var specType = testAssembly.GetType(testClass.Name);
-                    var roles = RoleNames(specType);
-
-                    var details = roles.Select((r, i) => new NodeTest
-                    {
-                        Node = i + 1,
-                        Role = r.Name,
-                        TestName = testClass.Name,
-                        TypeName = testClass.Name,
-                        MethodName = testCaseDiscoveryMessage.TestCase.TestMethod.Method.Name,
-                        SkipReason = testCaseDiscoveryMessage.TestCase.SkipReason,
-                    }).ToList();
-=======
                     
                     var details = LoadTestCaseDetails(testCaseDiscoveryMessage, testClass);
->>>>>>> 651c3918
                     if (details.Any())
                     {
                         var dictKey = details.First().TestName;
@@ -87,12 +71,8 @@
         {
             try
             {
-#if CORECLR
-                var specType = testCaseDiscoveryMessage.TestAssembly.Assembly.GetType(testClass.Name).ToRuntimeType();
-#else
                 var testAssembly = Assembly.LoadFrom(testCaseDiscoveryMessage.TestAssembly.Assembly.AssemblyPath);
                 var specType = testAssembly.GetType(testClass.Name);
-#endif
                 var roles = RoleNames(specType);
 
                 var details = roles.Select((r, i) => new NodeTest

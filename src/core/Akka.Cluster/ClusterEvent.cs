﻿//-----------------------------------------------------------------------
// <copyright file="ClusterEvent.cs" company="Akka.NET Project">
//     Copyright (C) 2009-2018 Lightbend Inc. <http://www.lightbend.com>
//     Copyright (C) 2013-2018 .NET Foundation <https://github.com/akkadotnet/akka.net>
// </copyright>
//-----------------------------------------------------------------------

using System;
using System.Collections.Generic;
using System.Collections.Immutable;
using System.Linq;
using System.Reflection;
using Akka.Actor;
using Akka.Dispatch;
using Akka.Event;
using Akka.Util.Internal;

namespace Akka.Cluster
{
    /// <summary>
    /// Domain events published to the event bus.
    /// Subscribe with:
    /// <code>
    /// var cluster = new Cluster(system);
    /// cluster.Subscribe(actorRef, typeof(IClusterDomainEvent));
    /// </code>
    /// </summary>
    public static class ClusterEvent
    {
        #region messages

        /// <summary>
        /// The mode for getting the current state of the cluster upon first subscribing.
        /// </summary>
        public enum SubscriptionInitialStateMode
        {
            /// <summary>
            /// When using this subscription mode a snapshot of
            /// <see cref="CurrentClusterState"/> will be sent to the
            /// subscriber as the first message.
            /// </summary>
            InitialStateAsSnapshot,
            /// <summary>
            /// When using this subscription mode the events corresponding
            /// to the current state will be sent to the subscriber to mimic what you would
            /// have seen if you were listening to the events when they occurred in the past.
            /// </summary>
            InitialStateAsEvents
        }

        /// <summary>
        /// Get the initial state as a <see cref="CurrentClusterState"/> message.
        /// </summary>
        public static readonly SubscriptionInitialStateMode InitialStateAsSnapshot =
            SubscriptionInitialStateMode.InitialStateAsSnapshot;

        /// <summary>
        /// Get the current state of the cluster played back as a series of <see cref="IMemberEvent"/>
        /// and <see cref="IReachabilityEvent"/> messages.
        /// </summary>
        public static readonly SubscriptionInitialStateMode InitialStateAsEvents =
            SubscriptionInitialStateMode.InitialStateAsEvents;

        /// <summary>
        /// Marker interface for cluster domain events
        /// </summary>
        public interface IClusterDomainEvent { }

        /// <summary>
        /// A snapshot of the current state of the <see cref="Cluster"/>
        /// </summary>
        public sealed class CurrentClusterState
        {
            /// <summary>
            /// Creates a new instance of the current cluster state.
            /// </summary>
            public CurrentClusterState() : this(
                ImmutableSortedSet<Member>.Empty,
                ImmutableHashSet<Member>.Empty,
                ImmutableHashSet<Address>.Empty,
                null,
<<<<<<< HEAD
                ImmutableDictionary<string, Address>.Empty,
                ImmutableHashSet<string>.Empty)
=======
                ImmutableDictionary<string, Address>.Empty)
>>>>>>> 95a71731
            { }

            /// <summary>
            /// Creates a new instance of the current cluster state.
            /// </summary>
            /// <param name="members">The current members of the cluster.</param>
            /// <param name="unreachable">The unreachable members of the cluster.</param>
            /// <param name="seenBy">The set of nodes who have seen us.</param>
            /// <param name="leader">The leader of the cluster.</param>
            /// <param name="roleLeaderMap">The list of role leaders.</param>
            /// <param name="unreachableDataCenters">List of unreachable data centers.</param>
            public CurrentClusterState(
                ImmutableSortedSet<Member> members,
                ImmutableHashSet<Member> unreachable,
                ImmutableHashSet<Address> seenBy,
                Address leader,
                ImmutableDictionary<string, Address> roleLeaderMap,
                ImmutableHashSet<string> unreachableDataCenters)
            {
                Members = members;
                Unreachable = unreachable;
                SeenBy = seenBy;
                Leader = leader;
                RoleLeaderMap = roleLeaderMap;
                UnreachableDataCenters = unreachableDataCenters;
            }

            /// <summary>
            /// Get current member list
            /// </summary>
            public ImmutableSortedSet<Member> Members { get; }

            /// <summary>
            /// Get current unreachable set
            /// </summary>
            public ImmutableHashSet<Member> Unreachable { get; }

            /// <summary>
            /// Get current "seen-by" set
            /// </summary>
            public ImmutableHashSet<Address> SeenBy { get; }

            /// <summary>
            /// Get address of current leader, or null if noe
            /// </summary>
            public Address Leader { get; }

            /// <summary>
            /// All node roles in the cluster
            /// </summary>
            public ImmutableSortedSet<string> AllRoles => RoleLeaderMap.Keys.ToImmutableSortedSet();

            public ImmutableHashSet<string> UnreachableDataCenters { get; }

            /// <summary>
            /// Needed internally inside the <see cref="ClusterReadView"/>
            /// </summary>
            internal ImmutableDictionary<string, Address> RoleLeaderMap { get; }

            /// <summary>
            /// Get address of current leader, if any, within the role set
            /// </summary>
            /// <param name="role">The role we wish to check.</param>
            /// <returns>The address of the node who is the real leader, if any. Otherwise <c>null</c>.</returns>
            public Address RoleLeader(string role) => RoleLeaderMap.GetOrElse(role, null);

            /// <summary>
            /// Replace the set of unreachable datacenters with the given set
            /// </summary>
            public CurrentClusterState WithUnreachableDataCenters(ImmutableHashSet<string> unreachableDataCenters) =>
                Copy(unreachableDataCenters: unreachableDataCenters);

            /// <summary>
            /// Creates a deep copy of the <see cref="CurrentClusterState"/> and optionally allows you
            /// to specify different values for the outgoing objects
            /// </summary>
            /// <param name="members">TBD</param>
            /// <param name="unreachable">TBD</param>
            /// <param name="seenBy">TBD</param>
            /// <param name="leader">TBD</param>
            /// <param name="roleLeaderMap">TBD</param>
            /// <param name="unreachableDataCenters">TBD</param>
            /// <returns>TBD</returns>
            public CurrentClusterState Copy(
                ImmutableSortedSet<Member> members = null,
                ImmutableHashSet<Member> unreachable = null,
                ImmutableHashSet<Address> seenBy = null,
                Address leader = null,
                ImmutableDictionary<string, Address> roleLeaderMap = null,
                ImmutableHashSet<string> unreachableDataCenters = null)
            {
                return new CurrentClusterState(
                    members ?? Members,
                    unreachable ?? Unreachable,
                    seenBy ?? SeenBy,
                    leader ?? (Leader != null ? (Address)Leader.Clone() : null),
                    roleLeaderMap ?? RoleLeaderMap,
                    unreachableDataCenters ?? UnreachableDataCenters);
            }
        }

        /// <summary>
        /// This interface marks a given class as a membership event.
        /// The event is published when the state change is first seen on a node.
        /// The state change was performed by the leader when there was
        /// convergence on the leader node, i.e. all members had seen previous
        /// state.
        /// </summary>
        public interface IMemberEvent : IClusterDomainEvent
        {
            /// <summary>
            /// The node where the event occurred.
            /// </summary>
            Member Member { get; }
        }

        /// <summary>
        /// This class provides base functionality for defining state change events for cluster member nodes.
        /// </summary>
        public abstract class MemberStatusChange : IMemberEvent
        {
            /// <summary>
            /// Initializes a new instance of the <see cref="MemberStatusChange"/> class.
            /// </summary>
            /// <param name="member">The node that changed state.</param>
            /// <param name="validStatus">The state that the node changed towards.</param>
            /// <exception cref="ArgumentException">
            /// This exception is thrown if the node's current status doesn't match the given status, <paramref name="validStatus"/>.
            /// </exception>
            protected MemberStatusChange(Member member, MemberStatus validStatus)
            {
                if (member.Status != validStatus)
                    throw new ArgumentException($"Expected {validStatus} state, got: {member}");
                Member = member;
            }

            /// <summary>
            /// The cluster member node that changed status.
            /// </summary>
            public Member Member { get; }

            /// <inheritdoc/>
            public override bool Equals(object obj) => obj is MemberStatusChange other && Member.Equals(other.Member);

            /// <inheritdoc/>
            public override int GetHashCode()
            {
                unchecked
                {
                    var hash = 17;
                    hash = hash * 23 + Member.GetHashCode();
                    return hash;
                }
            }

            /// <inheritdoc/>
            public override string ToString()
            {
                return $"{GetType()}(Member={Member})";
            }
        }

        /// <summary>
        /// This class represents a <see cref="MemberStatusChange"/> event where the
        /// cluster node changed its status to <see cref="MemberStatus.Joining"/>.
        /// </summary>
        public sealed class MemberJoined : MemberStatusChange
        {
            /// <summary>
            /// Initializes a new instance of the <see cref="MemberJoined"/> class.
            /// </summary>
            /// <param name="member">The node that changed state.</param>
            public MemberJoined(Member member)
                : base(member, MemberStatus.Joining) { }
        }

        /// <summary>
        /// This class represents a <see cref="MemberStatusChange"/> event where the
        /// cluster node changed its status to <see cref="MemberStatus.Up"/>.
        /// </summary>
        public sealed class MemberUp : MemberStatusChange
        {
            /// <summary>
            /// Initializes a new instance of the <see cref="MemberUp"/> class.
            /// </summary>
            /// <param name="member">The node that changed state.</param>
            public MemberUp(Member member)
                : base(member, MemberStatus.Up) { }
        }

        /// <summary>
        /// Member status changed to WeaklyUp.
        /// A joining member can be moved to <see cref="MemberStatus.WeaklyUp"/> if convergence
        /// cannot be reached, i.e. there are unreachable nodes.
        /// It will be moved to <see cref="MemberStatus.Up"/> when convergence is reached.
        /// </summary>
        public sealed class MemberWeaklyUp : MemberStatusChange
        {
            /// <summary>
            /// Initializes a new instance of the <see cref="MemberWeaklyUp"/> class.
            /// </summary>
            /// <param name="member">The node that changed state.</param>
            public MemberWeaklyUp(Member member)
                : base(member, MemberStatus.WeaklyUp) { }
        }

        /// <summary>
        /// This class represents a <see cref="MemberStatusChange"/> event where the
        /// cluster node changed its status to <see cref="MemberStatus.Leaving"/>.
        /// </summary>
        public sealed class MemberLeft : MemberStatusChange
        {
            /// <summary>
            /// Initializes a new instance of the <see cref="MemberJoined"/> class.
            /// </summary>
            /// <param name="member">The node that changed state.</param>
            public MemberLeft(Member member)
                : base(member, MemberStatus.Leaving) { }
        }

        /// <summary>
        /// This class represents a <see cref="MemberStatusChange"/> event where the
        /// cluster node changed its status to <see cref="MemberStatus.Exiting"/>.
        /// The node is removed when all members have seen the <see cref="MemberStatus.Exiting"/> status.
        /// </summary>
        public sealed class MemberExited : MemberStatusChange
        {
            /// <summary>
            /// Initializes a new instance of the <see cref="MemberJoined"/> class.
            /// </summary>
            /// <param name="member">The node that changed state.</param>
            public MemberExited(Member member)
                : base(member, MemberStatus.Exiting)
            {
            }
        }

        /// <summary>
        /// Member status changed to `MemberStatus.Down` and will be removed
        /// when all members have seen the `Down` status.
        /// </summary>
        public sealed class MemberDowned : MemberStatusChange
        {
            /// <summary>
            /// Initializes a new instance of the <see cref="MemberJoined"/> class.
            /// </summary>
            /// <param name="member">The node that changed state.</param>
            public MemberDowned(Member member)
                : base(member, MemberStatus.Down)
            {
            }
        }

        /// <summary>
        /// <para>
        /// This class represents a <see cref="MemberStatusChange"/> event where the
        /// cluster node changed its status to <see cref="MemberStatus.Removed"/>.
        /// </para>
        /// <para>
        /// When <see cref="MemberRemoved.PreviousStatus"/> is <see cref="MemberStatus.Down"/>
        /// the node was removed after being detected as unreachable and downed.
        /// </para>
        /// <para>
        /// When <see cref="MemberRemoved.PreviousStatus"/> is <see cref="MemberStatus.Exiting"/>
        /// the node was removed after graceful leaving and exiting.
        /// </para>
        /// </summary>
        public sealed class MemberRemoved : MemberStatusChange
        {
            /// <summary>
            /// The status of the node before the state change event.
            /// </summary>
<<<<<<< HEAD
            public MemberStatus PreviousStatus { get; }
=======
            public MemberStatus PreviousStatus
            {
                get { return _previousStatus; }
            }
>>>>>>> 95a71731

            /// <summary>
            /// Initializes a new instance of the <see cref="MemberRemoved"/> class.
            /// </summary>
            /// <param name="member">The node that changed state.</param>
            /// <param name="previousStatus">The state that the node changed from.</param>
            /// <exception cref="ArgumentException">
            /// This exception is thrown if the node's current status doesn't match the <see cref="MemberStatus.Removed"/> status.
            /// </exception>
            public MemberRemoved(Member member, MemberStatus previousStatus)
                : base(member, MemberStatus.Removed)
            {
                if (member.Status != MemberStatus.Removed)
                    throw new ArgumentException($"Expected Removed status, got {member}");
                PreviousStatus = previousStatus;
            }

            /// <inheritdoc/>
            public override bool Equals(object obj) => obj is MemberRemoved other && (Member.Equals(other.Member) && PreviousStatus == other.PreviousStatus);

            /// <inheritdoc/>
            public override int GetHashCode()
            {
                unchecked
                {
                    var hash = 17;
                    hash = hash * +base.GetHashCode();
<<<<<<< HEAD
                    hash = hash * 23 + PreviousStatus.GetHashCode();
=======
                    hash = hash * 23 + _previousStatus.GetHashCode();
>>>>>>> 95a71731
                    return hash;
                }
            }
        }

        /// <summary>
        /// Leader of the cluster members changed. Published when the state change
        /// is first seen on a node.
        /// </summary>
        public sealed class LeaderChanged : IClusterDomainEvent
        {
            /// <summary>
            /// TBD
            /// </summary>
            /// <param name="leader">TBD</param>
            public LeaderChanged(Address leader)
            {
                Leader = leader;
            }

            /// <summary>
            /// Address of current leader, or null if none
            /// </summary>
            public Address Leader { get; }

            /// <inheritdoc/>
            public override bool Equals(object obj) => obj is LeaderChanged other && ((Leader == null && other.Leader == null) ||
                                                                                      (Leader != null && Leader.Equals(other.Leader)));

            /// <inheritdoc/>
            public override int GetHashCode()
            {
                unchecked
                {
                    var hash = 17;
                    hash = hash * 23 + (Leader == null ? 0 : Leader.GetHashCode());
                    return hash;
                }
            }

            /// <inheritdoc/>
            public override string ToString() => $"LeaderChanged(NewLeader={Leader})";
        }

        /// <summary>
        /// First member (leader) of the members within a role set changed.
        /// Published when the state change is first seen on a node.
        /// </summary>
        public sealed class RoleLeaderChanged : IClusterDomainEvent
        {
            /// <summary>
            /// TBD
            /// </summary>
            /// <param name="role">TBD</param>
            /// <param name="leader">TBD</param>
            public RoleLeaderChanged(string role, Address leader)
            {
                Role = role;
                Leader = leader;
            }

            /// <summary>
            /// Address of current leader, or null if none
            /// </summary>
            public Address Leader { get; }

            /// <summary>
            /// TBD
            /// </summary>
            public string Role { get; }

            /// <inheritdoc/>
            public override int GetHashCode()
            {
                unchecked
                {
                    var hash = 17;
                    hash = hash * 23 + Role.GetHashCode();
                    hash = hash * 23 + (Leader == null ? 0 : Leader.GetHashCode());
                    return hash;
                }
            }

            /// <inheritdoc/>
            public override bool Equals(object obj)
            {
<<<<<<< HEAD
                return obj is RoleLeaderChanged other && (Role.Equals(other.Role)
                                                          && ((Leader == null && other.Leader == null) ||
                                                              (Leader != null && Leader.Equals(other.Leader))));
=======
                var other = obj as RoleLeaderChanged;
                if (other == null) return false;
                return _role.Equals(other._role)
                    && ((_leader == null && other._leader == null) || (_leader != null && _leader.Equals(other._leader)));
>>>>>>> 95a71731
            }

            /// <inheritdoc/>
            public override string ToString() => $"RoleLeaderChanged(Leader={Leader}, Role={Role})";
        }

        /// <summary>
        /// Indicates that the <see cref="Cluster"/> plugin is shutting down.
        /// </summary>
        public sealed class ClusterShuttingDown : IClusterDomainEvent, IDeadLetterSuppression
        {
            private ClusterShuttingDown()
            {
            }

            /// <summary>
            /// Singleton instance.
            /// </summary>
            public static readonly IClusterDomainEvent Instance = new ClusterShuttingDown();

            /// <inheritdoc/>
            public override string ToString() => "ClusterShuttingDown";
        }

        /// <summary>
        /// A marker interface to facilitate the subscription of
        /// both <see cref="Akka.Cluster.ClusterEvent.UnreachableMember"/> and <see cref="Akka.Cluster.ClusterEvent.ReachableMember"/>.
        /// </summary>
        public interface IReachabilityEvent : IClusterDomainEvent
        {
        }

        /// <summary>
        /// TBD
        /// </summary>
        public abstract class ReachabilityEvent : IReachabilityEvent
        {
            /// <summary>
            /// TBD
            /// </summary>
            /// <param name="member">TBD</param>
            protected ReachabilityEvent(Member member)
            {
                Member = member;
            }

            /// <summary>
            /// TBD
            /// </summary>
            public Member Member { get; }

            /// <inheritdoc/>
            public override bool Equals(object obj) => obj is ReachabilityEvent other && Member.Equals(other.Member);

            /// <inheritdoc/>
            public override int GetHashCode()
            {
                unchecked
                {
                    var hash = 17;
                    hash = hash * 23 + Member.GetHashCode();
                    return hash;
                }
            }

            /// <inheritdoc/>
            public override string ToString() => $"{GetType()}(Member={Member})";
        }

        /// <summary>
        /// A member is considered as unreachable by the failure detector.
        /// </summary>
        public sealed class UnreachableMember : ReachabilityEvent
        {
            /// <summary>
            /// TBD
            /// </summary>
            /// <param name="member">TBD</param>
            public UnreachableMember(Member member)
                : base(member)
            {
            }
        }

        /// <summary>
        /// A member is considered as reachable by the failure detector
        /// after having been unreachable.
        /// <see cref="Akka.Cluster.ClusterEvent.UnreachableMember"/>
        /// </summary>
        public sealed class ReachableMember : ReachabilityEvent
        {
            /// <summary>
            /// TBD
            /// </summary>
            /// <param name="member">TBD</param>
            public ReachableMember(Member member)
                : base(member)
            {
            }
        }

        /// <summary>
        /// Marker interface to facilitate subscription of
        /// both <see cref="UnreachableDataCenter"/> and <see cref="ReachableDataCenter"/>.
        /// </summary>
        public abstract class DataCenterReachabilityEvent : IClusterDomainEvent
        {
            public string DataCenter { get; }

            protected DataCenterReachabilityEvent(string dataCenter)
            {
                DataCenter = dataCenter;
            }

            protected bool Equals(DataCenterReachabilityEvent other)
            {
                return string.Equals(DataCenter, other.DataCenter);
            }

            public override bool Equals(object obj)
            {
                if (ReferenceEquals(null, obj)) return false;
                if (ReferenceEquals(this, obj)) return true;
                if (obj.GetType() != this.GetType()) return false;
                return Equals((DataCenterReachabilityEvent)obj);
            }

            public override int GetHashCode()
            {
                return (DataCenter != null ? DataCenter.GetHashCode() : 0);
            }
        }

        /// <summary>
        /// A data center is considered as unreachable when any members from the data center are unreachable.
        /// </summary>
        public sealed class UnreachableDataCenter : DataCenterReachabilityEvent
        {
            public UnreachableDataCenter(string dataCenter) : base(dataCenter) { }
        }

        /// <summary>
        /// A data center is considered reachable when all members from the data center are reachable.
        /// </summary>
        public sealed class ReachableDataCenter : DataCenterReachabilityEvent
        {
            public ReachableDataCenter(string dataCenter) : base(dataCenter) { }
        }

        /// <summary>
        /// The nodes that have seen current version of the Gossip.
        /// </summary>
        internal sealed class SeenChanged : IClusterDomainEvent
        {
            /// <summary>
            /// TBD
            /// </summary>
            /// <param name="convergence">TBD</param>
            /// <param name="seenBy">TBD</param>
            public SeenChanged(bool convergence, ImmutableHashSet<Address> seenBy)
            {
                Convergence = convergence;
                SeenBy = seenBy;
            }

            /// <summary>
            /// TBD
            /// </summary>
            public bool Convergence { get; }

            /// <summary>
            /// TBD
            /// </summary>
            public ImmutableHashSet<Address> SeenBy { get; }

            /// <inheritdoc/>
            public override bool Equals(object obj) => obj is SeenChanged other &&
                                                       (Convergence.Equals(other.Convergence) && SeenBy.SequenceEqual(other.SeenBy));

            /// <inheritdoc/>
            public override int GetHashCode()
            {
                unchecked
                {
                    var hash = 17;
                    hash = hash * 23 + Convergence.GetHashCode();

                    foreach (var t in SeenBy)
                    {
                        hash = hash * 23 + t.GetHashCode();
                    }

                    return hash;
                }
            }

            public override string ToString() => $"SeenChanged(convergence: {Convergence}, seenBy: [{string.Join(",", SeenBy)}])";
        }

        /// <summary>
        /// TBD
        /// </summary>
        internal sealed class ReachabilityChanged : IClusterDomainEvent
        {
            /// <summary>
            /// TBD
            /// </summary>
            /// <param name="reachability">TBD</param>
            public ReachabilityChanged(Reachability reachability)
            {
                Reachability = reachability;
            }

            /// <summary>
            /// TBD
            /// </summary>
            public Reachability Reachability { get; }

            /// <inheritdoc/>
            public override bool Equals(object obj) => obj is ReachabilityChanged other && Reachability.Equals(other.Reachability);

            /// <inheritdoc/>
            public override int GetHashCode()
            {
                unchecked
                {
                    var hash = 17;
                    hash = hash * 23 + Reachability.GetHashCode();
                    return hash;
                }
            }

            public override string ToString() => $"ReachabilityChanged({Reachability})";
        }

        /// <summary>
        /// TBD
        /// </summary>
        internal sealed class CurrentInternalStats : IClusterDomainEvent
        {
            public CurrentInternalStats(GossipStats gossipStats, VectorClockStats vclockStats)
            {
                GossipStats = gossipStats;
                SeenBy = vclockStats;
            }

            public GossipStats GossipStats { get; }
            public VectorClockStats SeenBy { get; }

            /// <inheritdoc/>
            public override int GetHashCode()
            {
                unchecked
                {
                    var hash = 17;
                    hash = hash * 23 + GossipStats.GetHashCode();
                    hash = hash * 23 + SeenBy.GetHashCode();
                    return hash;
                }
            }

            /// <inheritdoc/>
            public override bool Equals(object obj) => obj is CurrentInternalStats other &&
                                                       (GossipStats.Equals(other.GossipStats) && SeenBy.Equals(other.SeenBy));

            public override string ToString() => $"CurrentInternalStats(gossipStats: {GossipStats}, seenBy: {SeenBy})";
        }

        #endregion

        internal static IEnumerable<UnreachableMember> DiffUnreachable(MembershipState oldState, MembershipState newState)
        {
            if (ReferenceEquals(oldState, newState)) yield break;

            var newGossip = newState.LatestGossip;
            var oldUnreachableNodes = oldState.DcReachabilityNoOutsideNodes.AllUnreachableOrTerminated;
            foreach (var node in newState.DcReachabilityNoOutsideNodes.AllUnreachableOrTerminated)
            {
                if (!oldUnreachableNodes.Contains(node) && !node.Equals(newState.SelfUniqueAddress))
                    yield return new UnreachableMember(newGossip.GetMember(node));
            }
        }

        internal static IEnumerable<ReachableMember> DiffReachable(MembershipState oldState, MembershipState newState)
        {
            if (ReferenceEquals(oldState, newState)) yield break;

            var newGossip = newState.LatestGossip;
            foreach (var node in oldState.DcReachabilityNoOutsideNodes.AllUnreachable)
            {
                if (newGossip.HasMember(node) && newState.DcReachabilityNoOutsideNodes.IsReachable(node) && node != newState.SelfUniqueAddress)
                    yield return new ReachableMember(newGossip.GetMember(node));
            }
        }

        internal static bool IsReachable(MembershipState state, ImmutableHashSet<UniqueAddress> oldUnreachableNodes, string otherDc)
        {
            IEnumerable<UniqueAddress> UnrelatedDcNodes(MembershipState s)
            {
                foreach (var member in s.LatestGossip.Members)
                {
                    if (member.DataCenter != otherDc && member.DataCenter != s.SelfDataCenter)
                        yield return member.UniqueAddress;
                }
            }

<<<<<<< HEAD
            var unrelatedDcNodes = UnrelatedDcNodes(state);
            var reachabilityForOtherDc = state.DcReachabilityWithoutObservationsWithin.Remove(unrelatedDcNodes);
            return reachabilityForOtherDc.AllUnreachable.IsSubsetOf(oldUnreachableNodes);
=======
            var newMembers = newGossip.Members.Except(oldGossip.Members);
            var membersGroupedByAddress = newGossip.Members
                .Concat(oldGossip.Members)
                .GroupBy(m => m.UniqueAddress);

            var changedMembers = membersGroupedByAddress
                .Where(g => g.Count() == 2
                && (g.First().Status != g.Skip(1).First().Status
                    || g.First().UpNumber != g.Skip(1).First().UpNumber))
                .Select(g => g.First());

            var memberEvents = CollectMemberEvents(newMembers.Union(changedMembers));
            var removedMembers = oldGossip.Members.Except(newGossip.Members);
            var removedEvents = removedMembers.Select(m => new MemberRemoved(m.Copy(status: MemberStatus.Removed), m.Status));

            return memberEvents.Concat(removedEvents).ToImmutableList();
>>>>>>> 95a71731
        }

        internal static IEnumerable<UnreachableDataCenter> DiffUnreachableDataCenters(MembershipState oldState, MembershipState newState)
        {
            if (ReferenceEquals(oldState, newState)) yield break;

            var otherDcs = oldState.LatestGossip.AllDataCenters.Union(newState.LatestGossip.AllDataCenters).Remove(newState.SelfDataCenter);
            foreach (var dc in otherDcs)
            {
                if (!IsReachable(newState, oldState.DcReachability.AllUnreachableOrTerminated, dc))
                {
<<<<<<< HEAD
                    yield return new UnreachableDataCenter(dc);
=======
                    case MemberStatus.Joining:
                        yield return new MemberJoined(member);
                        break;
                    case MemberStatus.WeaklyUp:
                        yield return new MemberWeaklyUp(member);
                        break;
                    case MemberStatus.Up:
                        yield return new MemberUp(member);
                        break;
                    case MemberStatus.Leaving:
                        yield return new MemberLeft(member);
                        break;
                    case MemberStatus.Exiting:
                        yield return new MemberExited(member);
                        break;
                    case MemberStatus.Down:
                        yield return new MemberDowned(member);
                        break;
>>>>>>> 95a71731
                }
            }
        }

        internal static IEnumerable<ReachableDataCenter> DiffReachableDataCenters(MembershipState oldState, MembershipState newState)
        {
            if (ReferenceEquals(oldState, newState)) yield break;

            var otherDcs = oldState.LatestGossip.AllDataCenters.Union(newState.LatestGossip.AllDataCenters).Remove(newState.SelfDataCenter);
            foreach (var dc in otherDcs)
            {
                if (!IsReachable(oldState, ImmutableHashSet<UniqueAddress>.Empty, dc) &&
                    IsReachable(newState, ImmutableHashSet<UniqueAddress>.Empty, dc))
                {
                    yield return new ReachableDataCenter(dc);
                }
            }
        }

        internal static IEnumerable<IMemberEvent> DiffMemberEvents(MembershipState oldState, MembershipState newState)
        {
            if (ReferenceEquals(oldState, newState)) yield break;

            var newMembers = newState.LatestGossip.Members;
            var oldMembers = oldState.LatestGossip.Members;

            foreach (var oldMember in oldMembers)
            {
                if (!newMembers.Contains(oldMember))
                    yield return new MemberRemoved(oldMember.Copy(status: MemberStatus.Removed), oldMember.Status);
            }

            var oldMembersMap = oldState.LatestGossip.Members.ToDictionary(m => m.UniqueAddress, m => m);

            foreach (var newMember in newMembers)
            {
                if (oldMembersMap.TryGetValue(newMember.UniqueAddress, out var oldMember))
                {
                    // check if member has changed
                    if (newMember.Status != oldMember.Status || newMember.UpNumber != oldMember.UpNumber)
                    {
                        var e = MemberToEvent(newMember);
                        if (e != null)
                            yield return e;
                    }
                }
                else
                {
                    var e = MemberToEvent(newMember);
                    if (e != null)
                        yield return e; // if member didn't exists
                }
            }
        }

        private static IMemberEvent MemberToEvent(Member member)
        {
            switch (member.Status)
            {
                case MemberStatus.Joining: return new MemberJoined(member);
                case MemberStatus.WeaklyUp: return new MemberWeaklyUp(member);
                case MemberStatus.Up: return new MemberUp(member);
                case MemberStatus.Leaving: return new MemberLeft(member);
                case MemberStatus.Exiting: return new MemberExited(member);
                // no events for other transitions
                default: return null;
            }
        }

        internal static LeaderChanged DiffLeader(MembershipState oldState, MembershipState newState)
        {
            var newLeader = newState.Leader;
            if (newLeader != oldState.Leader)
            {
                return new LeaderChanged(newLeader?.Address);
            }
            else
            {
                return null;
            }
        }

        internal static IEnumerable<RoleLeaderChanged> DiffRolesLeader(MembershipState oldState, MembershipState newState)
        {
            foreach (var role in oldState.LatestGossip.AllRoles.Union(newState.LatestGossip.AllRoles))
            {
                var newLeader = newState.RoleLeader(role);
                if (newLeader != oldState.RoleLeader(role))
                    yield return new RoleLeaderChanged(role, newLeader?.Address);
            }
        }

        internal static SeenChanged DiffSeen(MembershipState oldState, MembershipState newState)
        {
            if (ReferenceEquals(oldState, newState)) return null;

            var newConvergence = newState.Convergence(ImmutableHashSet<UniqueAddress>.Empty);
            var newSeenBy = newState.LatestGossip.SeenBy;

            if (newConvergence != oldState.Convergence(ImmutableHashSet<UniqueAddress>.Empty) ||
                !newSeenBy.SetEquals(oldState.LatestGossip.SeenBy))
            {
                return new SeenChanged(newConvergence, newSeenBy.Select(m => m.Address).ToImmutableHashSet());
            }
            else return null;
        }

        internal static ReachabilityChanged DiffReachability(MembershipState oldState, MembershipState newState) =>
            ReferenceEquals(newState.Overview.Reachability, oldState.Overview.Reachability)
                ? null
                : new ReachabilityChanged(newState.Overview.Reachability);
    }

<<<<<<< HEAD
    internal sealed class ClusterDomainEventPublisher : ActorBase, IRequiresMessageQueue<IUnboundedMessageQueueSemantics>
=======
    /// <summary>
    /// INTERNAL API.
    ///
    /// Publishes <see cref="ClusterEvent"/>s out to all subscribers.
    /// </summary>
    internal sealed class ClusterDomainEventPublisher : ReceiveActor, IRequiresMessageQueue<IUnboundedMessageQueueSemantics>
>>>>>>> 95a71731
    {
        private readonly Cluster _cluster = Cluster.Get(Context.System);
        private readonly UniqueAddress _selfUniqueAddress = Cluster.Get(Context.System).SelfUniqueAddress;
        private readonly MembershipState _emptyMembershipState;
        private MembershipState _membershipState;

        public string SelfDataCenter => _cluster.Settings.SelfDataCenter;

        /// <summary>
        /// Default constructor for ClusterDomainEventPublisher.
        /// </summary>
        public ClusterDomainEventPublisher()
        {
            _emptyMembershipState = new MembershipState(
                latestGossip: Gossip.Empty,
                selfUniqueAddress: _cluster.SelfUniqueAddress,
                selfDataCenter: _cluster.SelfDataCenter,
                crossDataCenterConnections: _cluster.Settings.MultiDataCenter.CrossDcConnections);
            _membershipState = _emptyMembershipState;

            _eventStream = Context.System.EventStream;
        }

        /// <inheritdoc cref="ActorBase.PreRestart"/>
        protected override void PreRestart(Exception reason, object message)
        {
            // don't postStop when restarted, no children to stop
        }

        /// <inheritdoc cref="ActorBase.PostStop"/>
        protected override void PostStop()
        {
            // publish the final removed state before shutting down
            Publish(ClusterEvent.ClusterShuttingDown.Instance);
            PublishChanges(_emptyMembershipState);
        }

        protected override bool Receive(object message)
        {
            switch (message)
            {
                case InternalClusterAction.PublishChanges publishChanges: PublishChanges(publishChanges.State); return true;
                case ClusterEvent.CurrentInternalStats currentStats: PublishInternalStats(currentStats); return true;
                case InternalClusterAction.SendCurrentClusterState send: SendCurrentClusterState(send.Receiver); return true;
                case InternalClusterAction.Subscribe subscribe: Subscribe(subscribe.Subscriber, subscribe.InitialStateMode, subscribe.To); return true;
                case InternalClusterAction.Unsubscribe unsubscribe: Unsubscribe(unsubscribe.Subscriber, unsubscribe.To); return true;
                case InternalClusterAction.PublishEvent publishEvent: Publish(publishEvent.Event); return true;
                default: return false;
            }
        }

        private readonly EventStream _eventStream;

        /// <summary>
        /// The current snapshot state corresponding to latest gossip
        /// to mimic what you would have seen if you were listening to the events.
        /// </summary>
        private void SendCurrentClusterState(IActorRef receiver)
        {
            var latestGossip = _membershipState.LatestGossip;
            var unreachable = _membershipState.DcReachabilityNoOutsideNodes.AllUnreachableOrTerminated
                .Where(node => node != _selfUniqueAddress)
                .Select(node => latestGossip.GetMember(node))
                .ToImmutableHashSet();

            var unreachableDataCenters = !latestGossip.IsMultiDc
                ? ImmutableHashSet<string>.Empty
                : latestGossip.AllDataCenters.Where(dc => ClusterEvent.IsReachable(_membershipState, ImmutableHashSet<UniqueAddress>.Empty, dc)).ToImmutableHashSet();

            var state = new ClusterEvent.CurrentClusterState(
                members: latestGossip.Members,
                unreachable: unreachable,
                seenBy: latestGossip.SeenBy.Select(s => s.Address).ToImmutableHashSet(),
                leader: _membershipState.Leader?.Address,
                roleLeaderMap: latestGossip.AllRoles.ToImmutableDictionary(r => r, r =>
                {
                    var leader = _membershipState.RoleLeader(r);
                    return leader?.Address;
                }),
                unreachableDataCenters: unreachableDataCenters);
            receiver.Tell(state);
        }

        private void Subscribe(IActorRef subscriber, ClusterEvent.SubscriptionInitialStateMode initMode, IReadOnlyCollection<Type> to)
        {
            switch (initMode)
            {
<<<<<<< HEAD
                case ClusterEvent.SubscriptionInitialStateMode.InitialStateAsEvents:
                    void Pub(object @event)
                    {
                        var eventType = @event.GetType();
                        if (to.Any(o => o.IsAssignableFrom(eventType)))
                            subscriber.Tell(@event);
                    }
                    PublishDiff(_emptyMembershipState, _membershipState, Pub);
                    break;

                case ClusterEvent.SubscriptionInitialStateMode.InitialStateAsSnapshot:
                    SendCurrentClusterState(subscriber);
                    break;
=======
                Action<object> pub = @event =>
                {
                    var eventType = @event.GetType();
                    if (to.Any(o => o.IsAssignableFrom(eventType)))
                        subscriber.Tell(@event);
                };
                PublishDiff(Gossip.Empty, _latestGossip, pub);
            }
            else if (initMode == ClusterEvent.SubscriptionInitialStateMode.InitialStateAsSnapshot)
            {
                SendCurrentClusterState(subscriber);
>>>>>>> 95a71731
            }

            foreach (var t in to) _eventStream.Subscribe(subscriber, t);
        }

        private void Unsubscribe(IActorRef subscriber, Type to)
        {
            if (to == null) _eventStream.Unsubscribe(subscriber);
            else _eventStream.Unsubscribe(subscriber, to);
        }

        private void PublishChanges(MembershipState newState)
        {
            var oldState = _membershipState;
            // keep the _latestGossip to be sent to new subscribers
            _membershipState = newState;
            PublishDiff(oldState, newState, Publish);
        }

        private void PublishDiff(MembershipState oldState, MembershipState newState, Action<object> pub)
        {
            foreach (var e in ClusterEvent.DiffMemberEvents(oldState, newState)) pub(e);
            foreach (var e in ClusterEvent.DiffUnreachable(oldState, newState)) pub(e);
            foreach (var e in ClusterEvent.DiffReachable(oldState, newState)) pub(e);
            foreach (var e in ClusterEvent.DiffUnreachableDataCenters(oldState, newState)) pub(e);
            foreach (var e in ClusterEvent.DiffReachableDataCenters(oldState, newState)) pub(e);

            var leader = ClusterEvent.DiffLeader(oldState, newState); if (leader != null) pub(leader);

            foreach (var e in ClusterEvent.DiffRolesLeader(oldState, newState)) pub(e);

            // publish internal SeenState for testing purposes
            var seen = ClusterEvent.DiffSeen(oldState, newState); if (seen != null) pub(seen);

            var reachability = ClusterEvent.DiffReachability(oldState, newState); if (reachability != null) pub(reachability);
        }

        private void PublishInternalStats(ClusterEvent.CurrentInternalStats currentStats) => Publish(currentStats);

        private void Publish(object @event)
        {
            _eventStream.Publish(@event);
        }
    }
}<|MERGE_RESOLUTION|>--- conflicted
+++ resolved
@@ -79,12 +79,8 @@
                 ImmutableHashSet<Member>.Empty,
                 ImmutableHashSet<Address>.Empty,
                 null,
-<<<<<<< HEAD
                 ImmutableDictionary<string, Address>.Empty,
                 ImmutableHashSet<string>.Empty)
-=======
-                ImmutableDictionary<string, Address>.Empty)
->>>>>>> 95a71731
             { }
 
             /// <summary>
@@ -357,14 +353,7 @@
             /// <summary>
             /// The status of the node before the state change event.
             /// </summary>
-<<<<<<< HEAD
             public MemberStatus PreviousStatus { get; }
-=======
-            public MemberStatus PreviousStatus
-            {
-                get { return _previousStatus; }
-            }
->>>>>>> 95a71731
 
             /// <summary>
             /// Initializes a new instance of the <see cref="MemberRemoved"/> class.
@@ -392,11 +381,7 @@
                 {
                     var hash = 17;
                     hash = hash * +base.GetHashCode();
-<<<<<<< HEAD
                     hash = hash * 23 + PreviousStatus.GetHashCode();
-=======
-                    hash = hash * 23 + _previousStatus.GetHashCode();
->>>>>>> 95a71731
                     return hash;
                 }
             }
@@ -483,16 +468,9 @@
             /// <inheritdoc/>
             public override bool Equals(object obj)
             {
-<<<<<<< HEAD
                 return obj is RoleLeaderChanged other && (Role.Equals(other.Role)
                                                           && ((Leader == null && other.Leader == null) ||
                                                               (Leader != null && Leader.Equals(other.Leader))));
-=======
-                var other = obj as RoleLeaderChanged;
-                if (other == null) return false;
-                return _role.Equals(other._role)
-                    && ((_leader == null && other._leader == null) || (_leader != null && _leader.Equals(other._leader)));
->>>>>>> 95a71731
             }
 
             /// <inheritdoc/>
@@ -799,28 +777,9 @@
                 }
             }
 
-<<<<<<< HEAD
             var unrelatedDcNodes = UnrelatedDcNodes(state);
             var reachabilityForOtherDc = state.DcReachabilityWithoutObservationsWithin.Remove(unrelatedDcNodes);
             return reachabilityForOtherDc.AllUnreachable.IsSubsetOf(oldUnreachableNodes);
-=======
-            var newMembers = newGossip.Members.Except(oldGossip.Members);
-            var membersGroupedByAddress = newGossip.Members
-                .Concat(oldGossip.Members)
-                .GroupBy(m => m.UniqueAddress);
-
-            var changedMembers = membersGroupedByAddress
-                .Where(g => g.Count() == 2
-                && (g.First().Status != g.Skip(1).First().Status
-                    || g.First().UpNumber != g.Skip(1).First().UpNumber))
-                .Select(g => g.First());
-
-            var memberEvents = CollectMemberEvents(newMembers.Union(changedMembers));
-            var removedMembers = oldGossip.Members.Except(newGossip.Members);
-            var removedEvents = removedMembers.Select(m => new MemberRemoved(m.Copy(status: MemberStatus.Removed), m.Status));
-
-            return memberEvents.Concat(removedEvents).ToImmutableList();
->>>>>>> 95a71731
         }
 
         internal static IEnumerable<UnreachableDataCenter> DiffUnreachableDataCenters(MembershipState oldState, MembershipState newState)
@@ -832,28 +791,7 @@
             {
                 if (!IsReachable(newState, oldState.DcReachability.AllUnreachableOrTerminated, dc))
                 {
-<<<<<<< HEAD
                     yield return new UnreachableDataCenter(dc);
-=======
-                    case MemberStatus.Joining:
-                        yield return new MemberJoined(member);
-                        break;
-                    case MemberStatus.WeaklyUp:
-                        yield return new MemberWeaklyUp(member);
-                        break;
-                    case MemberStatus.Up:
-                        yield return new MemberUp(member);
-                        break;
-                    case MemberStatus.Leaving:
-                        yield return new MemberLeft(member);
-                        break;
-                    case MemberStatus.Exiting:
-                        yield return new MemberExited(member);
-                        break;
-                    case MemberStatus.Down:
-                        yield return new MemberDowned(member);
-                        break;
->>>>>>> 95a71731
                 }
             }
         }
@@ -967,16 +905,7 @@
                 : new ReachabilityChanged(newState.Overview.Reachability);
     }
 
-<<<<<<< HEAD
     internal sealed class ClusterDomainEventPublisher : ActorBase, IRequiresMessageQueue<IUnboundedMessageQueueSemantics>
-=======
-    /// <summary>
-    /// INTERNAL API.
-    ///
-    /// Publishes <see cref="ClusterEvent"/>s out to all subscribers.
-    /// </summary>
-    internal sealed class ClusterDomainEventPublisher : ReceiveActor, IRequiresMessageQueue<IUnboundedMessageQueueSemantics>
->>>>>>> 95a71731
     {
         private readonly Cluster _cluster = Cluster.Get(Context.System);
         private readonly UniqueAddress _selfUniqueAddress = Cluster.Get(Context.System).SelfUniqueAddress;
@@ -1064,7 +993,6 @@
         {
             switch (initMode)
             {
-<<<<<<< HEAD
                 case ClusterEvent.SubscriptionInitialStateMode.InitialStateAsEvents:
                     void Pub(object @event)
                     {
@@ -1078,19 +1006,6 @@
                 case ClusterEvent.SubscriptionInitialStateMode.InitialStateAsSnapshot:
                     SendCurrentClusterState(subscriber);
                     break;
-=======
-                Action<object> pub = @event =>
-                {
-                    var eventType = @event.GetType();
-                    if (to.Any(o => o.IsAssignableFrom(eventType)))
-                        subscriber.Tell(@event);
-                };
-                PublishDiff(Gossip.Empty, _latestGossip, pub);
-            }
-            else if (initMode == ClusterEvent.SubscriptionInitialStateMode.InitialStateAsSnapshot)
-            {
-                SendCurrentClusterState(subscriber);
->>>>>>> 95a71731
             }
 
             foreach (var t in to) _eventStream.Subscribe(subscriber, t);

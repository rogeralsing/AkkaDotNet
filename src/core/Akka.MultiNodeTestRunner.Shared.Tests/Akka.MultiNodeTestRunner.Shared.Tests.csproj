﻿<Project Sdk="Microsoft.NET.Sdk">
  <PropertyGroup>
    <AssemblyTitle>Akka.MultiNodeTestRunner.Shared.Tests</AssemblyTitle>
    <TargetFrameworks>net452</TargetFrameworks>
  </PropertyGroup>
 
  <ItemGroup>
    <ProjectReference Include="..\Akka\Akka.csproj" />
    <ProjectReference Include="..\Akka.TestKit\Akka.TestKit.csproj" />
    <ProjectReference Include="..\Akka.NodeTestRunner\Akka.NodeTestRunner.csproj" />
    <ProjectReference Include="..\Akka.MultiNodeTestRunner\Akka.MultiNodeTestRunner.csproj" />
    <ProjectReference Include="..\Akka.MultiNodeTestRunner.Shared\Akka.MultiNodeTestRunner.Shared.csproj" />
    <ProjectReference Include="..\Akka.Tests.Shared.Internals\Akka.Tests.Shared.Internals.csproj" />
    <ProjectReference Include="..\Akka.Remote.TestKit\Akka.Remote.TestKit.csproj" />
    <ProjectReference Include="..\Akka.Remote\Akka.Remote.csproj" />
    <ProjectReference Include="..\..\contrib\testkits\Akka.TestKit.Xunit2\Akka.TestKit.Xunit2.csproj" />
  </ItemGroup>

  <ItemGroup>
    <PackageReference Include="Microsoft.NET.Test.Sdk" Version="15.0.0" />
    <PackageReference Include="xunit" Version="2.3.0-beta2-build3683" />
    <PackageReference Include="xunit.runner.visualstudio" Version="2.3.0-beta2-build1317" />
    <DotNetCliToolReference Include="dotnet-xunit" Version="2.3.0-beta2-build3683" />
    <PackageReference Include="xunit.runner.utility" Version="2.2.0" />
  </ItemGroup>

  <ItemGroup Condition=" '$(TargetFramework)' == 'net452' ">
    <PackageReference Include="faker-csharp" Version="1.2.0" />
<<<<<<< HEAD
=======
  </ItemGroup>

  <ItemGroup>
    <Service Include="{82a7f48d-3b50-4b1e-b82e-3ada8210c358}" />
>>>>>>> d73ee6ed
  </ItemGroup>

  <PropertyGroup Condition=" '$(Configuration)' == 'Release' ">
    <DefineConstants>$(DefineConstants);RELEASE</DefineConstants>
  </PropertyGroup>
</Project><|MERGE_RESOLUTION|>--- conflicted
+++ resolved
@@ -26,13 +26,10 @@
 
   <ItemGroup Condition=" '$(TargetFramework)' == 'net452' ">
     <PackageReference Include="faker-csharp" Version="1.2.0" />
-<<<<<<< HEAD
-=======
   </ItemGroup>
 
   <ItemGroup>
     <Service Include="{82a7f48d-3b50-4b1e-b82e-3ada8210c358}" />
->>>>>>> d73ee6ed
   </ItemGroup>
 
   <PropertyGroup Condition=" '$(Configuration)' == 'Release' ">

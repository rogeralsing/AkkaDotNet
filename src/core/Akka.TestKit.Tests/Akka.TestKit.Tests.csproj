--- conflicted
+++ resolved
@@ -20,14 +20,11 @@
   <ItemGroup>
     <Service Include="{82a7f48d-3b50-4b1e-b82e-3ada8210c358}" />
   </ItemGroup>
-<<<<<<< HEAD
   <PropertyGroup Condition=" '$(TargetFramework)' == '$(NetCoreTestVersion)' ">
-=======
   <PropertyGroup Condition=" '$(TargetFramework)' == '$(NetFrameworkTestVersion)' ">
     <DefineConstants>$(DefineConstants);SERIALIZATION</DefineConstants>
   </PropertyGroup>
   <PropertyGroup Condition=" '$(TargetFramework)' == '$(NetCoreTestVersion)' OR '$(TargetFramework)' == '$(NetTestVersion)'">
->>>>>>> 651c3918
     <DefineConstants>$(DefineConstants);CORECLR</DefineConstants>
   </PropertyGroup>
   <PropertyGroup Condition=" '$(Configuration)' == 'Release' ">

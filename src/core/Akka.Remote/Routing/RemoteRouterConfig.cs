﻿using System;
using System.Collections.Generic;
using System.Linq;
using Akka.Actor;
using Akka.Routing;
using Akka.Util;
using Akka.Util.Internal;

namespace Akka.Remote.Routing
{
    /// <summary>
    /// <see cref="RouterConfig"/> implementation for remote deployment of 
    /// routees on defined target nodes. Delegates other duties to the local <see cref="Pool"/>,
    /// which makes it possible to mix this with built-in routers such as <see cref="RoundRobinGroup"/> or custom routers.
    /// </summary>
    public sealed class RemoteRouterConfig : Pool
    {
<<<<<<< HEAD
        public override ISurrogate ToSurrogate(ActorSystem system)
        {
           throw  new NotImplementedException();
        }

        internal readonly Pool Local;
        internal readonly IList<Address> Nodes;
=======
        public readonly Pool Local;
        public readonly IList<Address> Nodes;
>>>>>>> a1a850c8

        /// <summary>
        /// Used for distributing routees to <see cref="Nodes"/>. Needs to be an instance variable since <see cref="Resizer"/> may call <see cref="RoutedActorCell.AddRoutees"/> several times.
        /// </summary>
        private readonly IEnumerator<Address> _nodeAddrEnumerator;

        /// <summary>
        /// Used for naming child routees. Needs to be an instance variable since <see cref="Resizer"/> may call <see cref="RoutedActorCell.AddRoutees"/> several times.
        /// </summary>
        private readonly AtomicCounter _childNameCounter = new AtomicCounter();

        public RemoteRouterConfig(Pool local, IEnumerable<Address> nodes) : base(local.NrOfInstances,local.Resizer,local.SupervisorStrategy,local.RouterDispatcher,local.UsePoolDispatcher)
        {
            
            Local = local;
            Nodes = nodes.ToList();
            if (!Nodes.Any()) throw new ArgumentException("Must specify list of remote target nodes.", "nodes");
            _nodeAddrEnumerator = Nodes.GetContinuousEnumerator();
        }

<<<<<<< HEAD
=======
        #region Property overrides

        public override SupervisorStrategy SupervisorStrategy
        {
            get { return Local.SupervisorStrategy; }
            set
            {
                Local.SupervisorStrategy = value;
            }
        }

        public override Resizer Resizer
        {
            get { return Local.Resizer; }
            set { Local.Resizer = value; }
        }

        public override int GetNrOfInstances(ActorSystem system)
        {
            return Local.GetNrOfInstances(system);
        }

        public override int NrOfInstances
        {
            get
            {
                return Local.NrOfInstances;
            }
            set
            {
                Local.NrOfInstances = value;
            }
        }

        public override string RouterDispatcher
        {
            get { return Local.RouterDispatcher; }
        }

        #endregion

>>>>>>> a1a850c8
        #region Trivial method overrides

        internal override RouterActor CreateRouterActor()
        {
            return Local.CreateRouterActor();
        }

        public override Pool WithSupervisorStrategy(SupervisorStrategy strategy)
        {
            return new RemoteRouterConfig(Local.WithSupervisorStrategy(strategy), Nodes);
        }

        public override Pool WithResizer(Resizer resizer)
        {
            return new RemoteRouterConfig(Local.WithResizer(resizer), Nodes);
        }

        public override Router CreateRouter(ActorSystem system)
        {
            return Local.CreateRouter(system);
        }

        #endregion

        #region Equality overrides

        public override bool Equals(RouterConfig other)
        {
            if (!base.Equals(other)) return false;
            var otherRemote = other as RemoteRouterConfig;
            if (otherRemote == null) return false; //should never be true due to the previous check
            return Local.Equals(otherRemote.Local) &&
                   Nodes.Intersect(otherRemote.Nodes).Count() == Nodes.Count;
        }

        #endregion

        #region RemoteRouterConfig core methods

        public override Routee NewRoutee(Props routeeProps, IActorContext context)
        {
            _nodeAddrEnumerator.MoveNext();
            var name = "c" + _childNameCounter.GetAndIncrement();
            var deploy = new Deploy(routeeProps.RouterConfig, new RemoteScope(_nodeAddrEnumerator.Current));
            

            var actorRef = context.AsInstanceOf<ActorCell>()
                .AttachChild(Local.EnrichWithPoolDispatcher(routeeProps, context).WithDeploy(deploy), false, name);
            return new ActorRefRoutee(actorRef);
        }

        public override RouterConfig WithFallback(RouterConfig routerConfig)
        {
            var other = routerConfig as RemoteRouterConfig;
            if(other != null && other.Local is RemoteRouterConfig)
                throw new ArgumentException("RemoteRouterConfig is not allowed to wrap a RemoteRouterConfig", "routerConfig");
            if (other != null && other.Local != null)
                return Copy(Local.WithFallback(other.Local).AsInstanceOf<Pool>());
            return Copy(Local.WithFallback(routerConfig).AsInstanceOf<Pool>());
        }

        public RouterConfig Copy(Pool local = null, IEnumerable<Address> nodes = null)
        {
            return new RemoteRouterConfig(local ?? Local, nodes ?? Nodes);
        }

        #endregion
    }
}<|MERGE_RESOLUTION|>--- conflicted
+++ resolved
@@ -15,7 +15,6 @@
     /// </summary>
     public sealed class RemoteRouterConfig : Pool
     {
-<<<<<<< HEAD
         public override ISurrogate ToSurrogate(ActorSystem system)
         {
            throw  new NotImplementedException();
@@ -23,10 +22,6 @@
 
         internal readonly Pool Local;
         internal readonly IList<Address> Nodes;
-=======
-        public readonly Pool Local;
-        public readonly IList<Address> Nodes;
->>>>>>> a1a850c8
 
         /// <summary>
         /// Used for distributing routees to <see cref="Nodes"/>. Needs to be an instance variable since <see cref="Resizer"/> may call <see cref="RoutedActorCell.AddRoutees"/> several times.
@@ -47,23 +42,16 @@
             _nodeAddrEnumerator = Nodes.GetContinuousEnumerator();
         }
 
-<<<<<<< HEAD
-=======
         #region Property overrides
 
         public override SupervisorStrategy SupervisorStrategy
         {
             get { return Local.SupervisorStrategy; }
-            set
-            {
-                Local.SupervisorStrategy = value;
-            }
         }
 
         public override Resizer Resizer
         {
             get { return Local.Resizer; }
-            set { Local.Resizer = value; }
         }
 
         public override int GetNrOfInstances(ActorSystem system)
@@ -77,10 +65,6 @@
             {
                 return Local.NrOfInstances;
             }
-            set
-            {
-                Local.NrOfInstances = value;
-            }
         }
 
         public override string RouterDispatcher
@@ -90,7 +74,6 @@
 
         #endregion
 
->>>>>>> a1a850c8
         #region Trivial method overrides
 
         internal override RouterActor CreateRouterActor()

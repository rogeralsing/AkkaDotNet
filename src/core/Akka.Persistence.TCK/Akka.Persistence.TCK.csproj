--- conflicted
+++ resolved
@@ -16,8 +16,6 @@
     <ProjectReference Include="..\Akka.Streams.TestKit\Akka.Streams.TestKit.csproj" />
   </ItemGroup>
 
-<<<<<<< HEAD
-=======
   <ItemGroup>
     <PackageReference Include="FluentAssertions" Version="$(FluentAssertionsVersion)" />
   </ItemGroup>
@@ -26,7 +24,6 @@
     <DefineConstants>$(DefineConstants);SERIALIZATION</DefineConstants>
   </PropertyGroup>
 
->>>>>>> 651c3918
   <PropertyGroup Condition=" '$(TargetFramework)' == '$(NetStandardLibVersion)' ">
     <DefineConstants>$(DefineConstants);CORECLR</DefineConstants>
   </PropertyGroup>

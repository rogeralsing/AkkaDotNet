--- conflicted
+++ resolved
@@ -109,12 +109,9 @@
     <Compile Include="Configuration\ConfigurationException.cs" />
     <Compile Include="Configuration\ConfigurationFactory.cs" />
     <Compile Include="Configuration\Config.cs" />
-<<<<<<< HEAD
     <Compile Include="Configuration\FluentConfig.cs" />
-=======
     <Compile Include="Configuration\Hocon\AkkaConfigurationSection.cs" />
     <Compile Include="Configuration\Hocon\CDataConfigurationElement.cs" />
->>>>>>> 0d7e7ef9
     <Compile Include="Configuration\Hocon\HoconArray.cs" />
     <Compile Include="Configuration\Hocon\HoconConfigurationElement.cs" />
     <Compile Include="Configuration\Hocon\HoconLiteral.cs" />

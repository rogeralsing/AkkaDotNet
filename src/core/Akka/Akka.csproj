﻿<Project Sdk="Microsoft.NET.Sdk">
  <Import Project="..\..\common.props" />

  <PropertyGroup>
    <AssemblyTitle>Akka</AssemblyTitle>
    <Description>Akka.NET is a port of the popular Java/Scala framework Akka to .NET</Description>
    <TargetFrameworks>$(NetFrameworkLibVersion);$(NetStandardLibVersion)</TargetFrameworks>
    <PackageTags>$(AkkaPackageTags)</PackageTags>
    <GenerateDocumentationFile>true</GenerateDocumentationFile>
  </PropertyGroup>

  <ItemGroup>
    <EmbeddedResource Include="Configuration\Pigeon.conf" />
  </ItemGroup>

  <ItemGroup>
<<<<<<< HEAD
    <PackageReference Include="Newtonsoft.Json" Version="11.0.2" />
    <PackageReference Include="System.Collections.Immutable" Version="1.3.1" />
=======
    <PackageReference Include="Newtonsoft.Json" Version="$(NewtonsoftJsonVersion)" />
    <PackageReference Include="System.Collections.Immutable" Version="1.5.0" />
>>>>>>> 383a51cf
  </ItemGroup>

  <ItemGroup Condition=" '$(TargetFramework)' == '$(NetFrameworkLibVersion)' ">
    <Reference Include="System.Configuration" />
  </ItemGroup>

  <ItemGroup>
    <None Update="Util\MatchHandler\PartialHandlerArgumentsCapture.tt">
      <Generator>TextTemplatingFileGenerator</Generator>
      <LastGenOutput>PartialHandlerArgumentsCapture.cs</LastGenOutput>
    </None>
    <Compile Update="Util\MatchHandler\PartialHandlerArgumentsCapture.cs">
      <DesignTime>True</DesignTime>
      <AutoGen>True</AutoGen>
      <DependentUpon>PartialHandlerArgumentsCapture.tt</DependentUpon>
    </Compile>
  </ItemGroup>

  <PropertyGroup Condition=" '$(TargetFramework)' == '$(NetFrameworkLibVersion)' ">
    <DefineConstants>$(DefineConstants);SERIALIZATION;CONFIGURATION;UNSAFE_THREADING;CLONEABLE;APPDOMAIN</DefineConstants>
  </PropertyGroup>

  <PropertyGroup Condition=" '$(TargetFramework)' == '$(NetStandardLibVersion)' ">
    <DefineConstants>$(DefineConstants);CORECLR</DefineConstants>
  </PropertyGroup>

  <PropertyGroup Condition=" '$(Configuration)' == 'Release' ">
    <DefineConstants>$(DefineConstants);RELEASE</DefineConstants>
  </PropertyGroup>

</Project><|MERGE_RESOLUTION|>--- conflicted
+++ resolved
@@ -14,13 +14,8 @@
   </ItemGroup>
 
   <ItemGroup>
-<<<<<<< HEAD
-    <PackageReference Include="Newtonsoft.Json" Version="11.0.2" />
-    <PackageReference Include="System.Collections.Immutable" Version="1.3.1" />
-=======
     <PackageReference Include="Newtonsoft.Json" Version="$(NewtonsoftJsonVersion)" />
     <PackageReference Include="System.Collections.Immutable" Version="1.5.0" />
->>>>>>> 383a51cf
   </ItemGroup>
 
   <ItemGroup Condition=" '$(TargetFramework)' == '$(NetFrameworkLibVersion)' ">

--- conflicted
+++ resolved
@@ -231,7 +231,6 @@
     <Compile Include="Event\LogMessage.cs" />
     <Compile Include="Event\StandardOutLogger.cs" />
     <Compile Include="Helios.Concurrency.DedicatedThreadPool.cs" />
-<<<<<<< HEAD
     <Compile Include="IO\DatagramChannel.cs" />
     <Compile Include="IO\Dns.cs" />
     <Compile Include="IO\DnsProvider.cs" />
@@ -247,9 +246,7 @@
     <Compile Include="IO\UdpManager.cs" />
     <Compile Include="IO\UdpSender.cs" />
     <Compile Include="IO\WithUdpSend.cs" />
-=======
     <Compile Include="Pattern\BackoffSupervisor.cs" />
->>>>>>> d2d205c9
     <Compile Include="Routing\ConsistentHashRouter.cs" />
     <Compile Include="Serialization\JavaSerializer.cs" />
     <Compile Include="IO\ByteBuffer.cs" />

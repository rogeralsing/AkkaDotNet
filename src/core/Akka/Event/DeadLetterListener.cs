﻿//-----------------------------------------------------------------------
// <copyright file="DeadLetterListener.cs" company="Akka.NET Project">
//     Copyright (C) 2009-2021 Lightbend Inc. <http://www.lightbend.com>
//     Copyright (C) 2013-2021 .NET Foundation <https://github.com/akkadotnet/akka.net>
// </copyright>
//-----------------------------------------------------------------------

using System;
using System.Threading;
using Akka.Actor;

namespace Akka.Event
{
    /// <summary>
    /// This class represents an actor responsible for listening to <see cref="DeadLetter"/> messages and logging them using the <see cref="EventStream"/>.
    /// </summary>
    public class DeadLetterListener : ActorBase
    {
        private readonly EventStream _eventStream = Context.System.EventStream;
        private readonly bool _isAlwaysLoggingDeadLetters = Context.System.Settings.LogDeadLetters == int.MaxValue;
        private readonly int _maxCount = Context.System.Settings.LogDeadLetters;
        private int _count;

        /// <summary>
        /// Don't re-subscribe, skip call to preStart
        /// </summary>
        protected override void PostRestart(Exception reason)
        {
        }

        /// <summary>
        /// Don't remove subscription, skip call to postStop, no children to stop
        /// </summary>
        protected override void PreRestart(Exception reason, object message)
        {
        }

        /// <summary>
        /// TBD
        /// </summary>
        protected override void PreStart()
        {
            _eventStream.Subscribe(Self, typeof(DeadLetter));
            _eventStream.Subscribe(Self, typeof(Dropped));
            _eventStream.Subscribe(Self, typeof(UnhandledMessage));
        }

        /// <summary>
        /// TBD
        /// </summary>
        protected override void PostStop()
        {
            _eventStream.Unsubscribe(Self);
        }

        private void IncrementCount()
        {
            if (_count == int.MaxValue)
            {
                Logging.GetLogger(Context.System, this).Info("Resetting DeadLetterListener counter after reaching Int.MaxValue.");
                _count = 1;
            }
            else
            {
                _count++;
            }
        }

        /// <summary>
        /// TBD
        /// </summary>
        /// <param name="message">TBD</param>
        /// <returns>TBD</returns>
        protected override bool Receive(object message)
        {
            if (_isAlwaysLoggingDeadLetters)
            {
                return ReceiveWithAlwaysLogging()(message);
            }

            return Context.System.Settings.LogDeadLettersSuspendDuration != Timeout.InfiniteTimeSpan
                ? ReceiveWithSuspendLogging(Context.System.Settings.LogDeadLettersSuspendDuration)(message)
                : ReceiveWithMaxCountLogging()(message);
        }

        private Receive ReceiveWithAlwaysLogging()
        {
            return message =>
            {
                if (message is AllDeadLetters d)
                {
                    if (!IsWrappedSuppressed(d))
                    {
                        IncrementCount();
                        LogDeadLetter(d, "");
                    }
                    return true;
                }
                return false;
            };
        }

        private Receive ReceiveWithMaxCountLogging()
        {
            return message =>
            {
                if (message is AllDeadLetters d)
                {
                    if (!IsWrappedSuppressed(d))
                    {
                        IncrementCount();
                        if (_count == _maxCount)
                        {
                            LogDeadLetter(d, ", no more dead letters will be logged");
                            Context.Stop(Self);
                        }
                        else
                        {
                            LogDeadLetter(d, "");
                        }
                    }
                    return true;
                }
                return false;
            };
        }

        private Receive ReceiveWithSuspendLogging(TimeSpan suspendDuration)
        {
            return message =>
            {
                if (message is AllDeadLetters d)
                {
                    if (!IsWrappedSuppressed(d))
                    {
                        IncrementCount();
                        if (_count == _maxCount)
                        {
                            var doneMsg = $", no more dead letters will be logged in next [{suspendDuration}]";
                            LogDeadLetter(d, doneMsg);
                            Context.Become(ReceiveWhenSuspended(suspendDuration, Deadline.Now + suspendDuration));
                        }
                        else
                        {
                            LogDeadLetter(d, "");
                        }
                    }
                    return true;
                }
                return false;
            };
        }

        private Receive ReceiveWhenSuspended(TimeSpan suspendDuration, Deadline suspendDeadline)
        {
            return message =>
            {
                if (message is AllDeadLetters d)
                {
                    if (!IsWrappedSuppressed(d))
                    {
                        IncrementCount();
                        if (suspendDeadline.IsOverdue)
                        {
                            var doneMsg = $", of which {(_count - _maxCount - 1)} were not logged. The counter will be reset now";
                            LogDeadLetter(d, doneMsg);
                            _count = 0;
                            Context.Become(ReceiveWithSuspendLogging(suspendDuration));
                        }
                    }
                    return true;
                }
                return false;
            };
        }

        private void LogDeadLetter(AllDeadLetters d, string doneMsg)
        {
<<<<<<< HEAD
            var origin = IsReal(d.Sender) ? $" from {d.Sender}" : "";
            var unwrapped = WrappedMessage.Unwrap(d.Message);
            var messageStr = unwrapped.GetType().Name;
            var wrappedIn = (d.Message is IWrappedMessage) ? $" wrapped in [${d.Message.GetType().Name}]" : "";

            string logMessage;
            switch (d)
            {
                case Dropped dropped:
                    var destination = IsReal(d.Recipient) ? $" to {d.Recipient}" : "";
                    logMessage = $"Message [{messageStr}]{wrappedIn}{origin}{destination} was dropped. {dropped.Reason}. " +
                    $"[{_count}] dead letters encountered{doneMsg}. ";
                    break;
                case UnhandledMessage unhandled:
                    destination = IsReal(d.Recipient) ? $" to {d.Recipient}" : "";
                    logMessage = $"Message [{messageStr}]{wrappedIn}{origin}{destination} was unhandled. " +
                    $"[{_count}] dead letters encountered{doneMsg}. ";
                    break;
                default:
                    logMessage = $"Message [{messageStr}]{wrappedIn}{origin} to {d.Recipient} was not delivered. " +
                    $"[{_count}] dead letters encountered{doneMsg}. " +
                    $"If this is not an expected behavior then {d.Recipient} may have terminated unexpectedly. ";
                    break;
            }
            _eventStream.Publish(new Info(
                d.Recipient.Path.ToString(),
                d.Recipient.GetType(),
                logMessage +
=======
            var messageType = ReferenceEquals(null, message) ? "null" : message.GetType().Name;
            var origin = ReferenceEquals(snd, Context.System.DeadLetters) ? "without sender" : $"from {snd.Path}";
            _eventStream.Publish(new Info(
                recipient.Path.ToString(),
                recipient.GetType(),
                $"Message [{messageType}] {origin} to {recipient.Path} was not delivered. [{_count.ToString()}] dead letters encountered{doneMsg}. " +
                $"If this is not an expected behavior then {recipient.Path} may have terminated unexpectedly. " +
>>>>>>> 5fe66328
                "This logging can be turned off or adjusted with configuration settings 'akka.log-dead-letters' " +
                "and 'akka.log-dead-letters-during-shutdown'."));
        }

        private bool IsReal(IActorRef snd)
        {
            return !ReferenceEquals(snd, ActorRefs.NoSender) && !ReferenceEquals(snd, Context.System.DeadLetters) && !(snd is DeadLetterActorRef);
        }

        private bool IsWrappedSuppressed(AllDeadLetters d)
        {
            return d is IWrappedMessage w && w.Message is IDeadLetterSuppression;
        }

        /// <summary>
        /// This class represents the latest date or time by which an operation should be completed.
        /// </summary>
        private readonly struct Deadline : IEquatable<Deadline>
        {
            /// <summary>
            /// Initializes a new instance of the <see cref="Deadline"/> class.
            /// </summary>
            /// <param name="when">The <see cref="DateTime"/> that the deadline is due.</param>
            private Deadline(DateTime when) => When = when;

            /// <summary>
            /// Determines whether the deadline has past.
            /// </summary>
            public bool IsOverdue => DateTime.UtcNow > When;

            /// <summary>
            /// Determines whether there is still time left until the deadline.
            /// </summary>
            public bool HasTimeLeft => DateTime.UtcNow < When;

            /// <summary>
            /// The <see cref="DateTime"/> that the deadline is due.
            /// </summary>
            public DateTime When { get; }

            /// <summary>
            /// <para>
            /// The amount of time left until the deadline is reached.
            /// </para>
            /// <note>
            /// Warning: creates a new <see cref="TimeSpan"/> instance each time it's used
            /// </note>
            /// </summary>
            public TimeSpan TimeLeft { get { return When - DateTime.UtcNow; } }

            #region Overrides

            /// <inheritdoc/>
            public override bool Equals(object obj) =>
                obj is Deadline deadline && Equals(deadline);

            /// <inheritdoc/>
            public bool Equals(Deadline other) => When == other.When;

            /// <inheritdoc/>
            public override int GetHashCode() => When.GetHashCode();

            #endregion

            #region Static members

            /// <summary>
            /// A deadline that is due <see cref="DateTime.UtcNow"/>
            /// </summary>
            public static Deadline Now => new Deadline(DateTime.UtcNow);

            /// <summary>
            /// Adds a given <see cref="TimeSpan"/> to the due time of this <see cref="Deadline"/>
            /// </summary>
            /// <param name="deadline">The deadline whose time is being extended</param>
            /// <param name="duration">The amount of time being added to the deadline</param>
            /// <returns>A new deadline with the specified duration added to the due time</returns>
            public static Deadline operator +(Deadline deadline, TimeSpan duration)
            {
                return new Deadline(deadline.When.Add(duration));
            }

            /// <summary>
            /// Adds a given <see cref="Nullable{TimeSpan}"/> to the due time of this <see cref="Deadline"/>
            /// </summary>
            /// <param name="deadline">The deadline whose time is being extended</param>
            /// <param name="duration">The amount of time being added to the deadline</param>
            /// <returns>A new deadline with the specified duration added to the due time</returns>
            public static Deadline operator +(Deadline deadline, TimeSpan? duration)
            {
                return duration.HasValue ? new Deadline(deadline.When.Add(duration.Value)) : deadline;
            }

            #endregion
        }
    }
}
<|MERGE_RESOLUTION|>--- conflicted
+++ resolved
@@ -176,10 +176,9 @@
 
         private void LogDeadLetter(AllDeadLetters d, string doneMsg)
         {
-<<<<<<< HEAD
             var origin = IsReal(d.Sender) ? $" from {d.Sender}" : "";
             var unwrapped = WrappedMessage.Unwrap(d.Message);
-            var messageStr = unwrapped.GetType().Name;
+            var messageStr = unwrapped?.GetType().Name ?? "null";
             var wrappedIn = (d.Message is IWrappedMessage) ? $" wrapped in [${d.Message.GetType().Name}]" : "";
 
             string logMessage;
@@ -205,15 +204,6 @@
                 d.Recipient.Path.ToString(),
                 d.Recipient.GetType(),
                 logMessage +
-=======
-            var messageType = ReferenceEquals(null, message) ? "null" : message.GetType().Name;
-            var origin = ReferenceEquals(snd, Context.System.DeadLetters) ? "without sender" : $"from {snd.Path}";
-            _eventStream.Publish(new Info(
-                recipient.Path.ToString(),
-                recipient.GetType(),
-                $"Message [{messageType}] {origin} to {recipient.Path} was not delivered. [{_count.ToString()}] dead letters encountered{doneMsg}. " +
-                $"If this is not an expected behavior then {recipient.Path} may have terminated unexpectedly. " +
->>>>>>> 5fe66328
                 "This logging can be turned off or adjusted with configuration settings 'akka.log-dead-letters' " +
                 "and 'akka.log-dead-letters-during-shutdown'."));
         }

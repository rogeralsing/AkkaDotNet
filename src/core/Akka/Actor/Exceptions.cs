﻿//-----------------------------------------------------------------------
// <copyright file="Exceptions.cs" company="Akka.NET Project">
//     Copyright (C) 2009-2015 Typesafe Inc. <http://www.typesafe.com>
//     Copyright (C) 2013-2015 Akka.NET project <https://github.com/akkadotnet/akka.net>
// </copyright>
//-----------------------------------------------------------------------

using System;
using System.Runtime.Serialization;

namespace Akka.Actor
{
    /// <summary>
    /// This exception provides the base for all Akka.NET specific exceptions within the system.
    /// </summary>
    public abstract class AkkaException : Exception
    {
        /// <summary>
        /// Initializes a new instance of the <see cref="AkkaException"/> class.
        /// </summary>
        protected AkkaException()
        {
        }

        /// <summary>
        /// Initializes a new instance of the <see cref="AkkaException"/> class.
        /// </summary>
        /// <param name="message">The message that describes the error.</param>
        /// <param name="cause">The exception that is the cause of the current exception.</param>
        protected AkkaException(string message, Exception cause = null)
            : base(message, cause)
        {
        }

#if !DNXCORE50
        /// <summary>
        /// Initializes a new instance of the <see cref="AkkaException"/> class.
        /// </summary>
        /// <param name="info">The <see cref="SerializationInfo"/> that holds the serialized object data about the exception being thrown.</param>
        /// <param name="context">The <see cref="StreamingContext"/> that contains contextual information about the source or destination.</param>
        protected AkkaException(SerializationInfo info, StreamingContext context)
            : base(info, context)
        {
        }
#endif

        /// <summary>
        /// The exception that is the cause of the current exception.
        /// </summary>
        protected Exception Cause { get { return InnerException; } }
    }

    /// <summary>
    /// This exception is thrown when the actor name is invalid.
    /// </summary>
    public class InvalidActorNameException : AkkaException
    {
        /// <summary>
        /// Initializes a new instance of the <see cref="InvalidActorNameException"/> class.
        /// </summary>
        /// <param name="message">The message that describes the error.</param>
        public InvalidActorNameException(string message)
            : base(message)
        {
        }

        /// <summary>
        /// Initializes a new instance of the <see cref="InvalidActorNameException"/> class.
        /// </summary>
        /// <param name="message">The error message that explains the reason for the exception.</param>
        /// <param name="innerException">The exception that is the cause of the current exception.</param>
        public InvalidActorNameException(string message, Exception innerException)
            : base(message, innerException)
        {
        }
#if !DNXCORE50
        /// <summary>
        /// Initializes a new instance of the <see cref="InvalidActorNameException"/> class.
        /// </summary>
        /// <param name="info">The <see cref="SerializationInfo"/> that holds the serialized object data about the exception being thrown.</param>
        /// <param name="context">The <see cref="StreamingContext"/> that contains contextual information about the source or destination.</param>
        protected InvalidActorNameException(SerializationInfo info, StreamingContext context)
            : base(info, context)
        {
        }
#endif
    }

    /// <summary>
    /// This exception is thrown when an Ask operation times out.
    /// </summary>
    public class AskTimeoutException : AkkaException
    {
        /// <summary>
        /// Initializes a new instance of the <see cref="AskTimeoutException"/> class.
        /// </summary>
        /// <param name="message">The message that describes the error.</param>
        public AskTimeoutException(string message)
            : base(message)
        {
        }
#if !DNXCORE50
        /// <summary>
        /// Initializes a new instance of the <see cref="AskTimeoutException"/> class.
        /// </summary>
        /// <param name="info">The <see cref="SerializationInfo"/> that holds the serialized object data about the exception being thrown.</param>
        /// <param name="context">The <see cref="StreamingContext"/> that contains contextual information about the source or destination.</param>
        protected AskTimeoutException(SerializationInfo info, StreamingContext context)
            : base(info, context)
        {
        }
#endif
    }

    /// <summary>
    /// This exception is thrown when the initialization logic for an Actor fails.
    /// </summary>
    public class ActorInitializationException : AkkaException
    {
        private readonly IActorRef _actor;

        /// <summary>
        /// Initializes a new instance of the <see cref="ActorInitializationException"/> class.
        /// </summary>
        protected ActorInitializationException()
            : base()
        {
        }

        /// <summary>
        /// Initializes a new instance of the <see cref="ActorInitializationException"/> class.
        /// </summary>
        /// <param name="message">The message that describes the error.</param>
        public ActorInitializationException(string message)
            : base(message)
        {
        }

        /// <summary>
        /// Initializes a new instance of the <see cref="ActorInitializationException"/> class.
        /// </summary>
        /// <param name="message">The message that describes the error.</param>
        /// <param name="cause">The exception that is the cause of the current exception.</param>
        public ActorInitializationException(string message, Exception cause)
            : base(message, cause)
        {
        }

        /// <summary>
        /// Initializes a new instance of the <see cref="ActorInitializationException"/> class.
        /// </summary>
        /// <param name="actor">The actor whose initialization logic failed.</param>
        /// <param name="message">The message that describes the error.</param>
        /// <param name="cause">The exception that is the cause of the current exception.</param>
        public ActorInitializationException(IActorRef actor, string message, Exception cause = null)
            : base(message, cause)
        {
            _actor = actor;
        }
#if !DNXCORE50
        /// <summary>
        /// Initializes a new instance of the <see cref="ActorInitializationException"/> class.
        /// </summary>
        /// <param name="info">The <see cref="SerializationInfo"/> that holds the serialized object data about the exception being thrown.</param>
        /// <param name="context">The <see cref="StreamingContext"/> that contains contextual information about the source or destination.</param>
        protected ActorInitializationException(SerializationInfo info, StreamingContext context)
            : base(info, context)
        {
        }
#endif

        /// <summary>
        /// Retrieves the actor whose initialization logic failed.
        /// </summary>
        public IActorRef Actor { get { return _actor; } }

        /// <summary>
        /// Returns a <see cref="String" /> that represents this instance.
        /// </summary>
        /// <returns>
        /// A <see cref="String" /> that represents this instance.
        /// </returns>
        public override string ToString()
        {
            if (_actor == null) return base.ToString();
            return _actor + ": " + base.ToString();
        }
    }

    /// <summary>
    /// This exception is thrown when there was a problem initializing a logger.
    /// </summary>
    public class LoggerInitializationException : AkkaException
    {
        /// <summary>
        /// Initializes a new instance of the <see cref="LoggerInitializationException"/> class.
        /// </summary>
        public LoggerInitializationException()
            : base()
        {
        }

        /// <summary>
        /// Initializes a new instance of the <see cref="LoggerInitializationException"/> class.
        /// </summary>
        /// <param name="message">The message that describes the error.</param>
        public LoggerInitializationException(string message)
            : base(message)
        {
        }

        /// <summary>
        /// Initializes a new instance of the <see cref="LoggerInitializationException"/> class.
        /// </summary>
        /// <param name="message">The message that describes the error.</param>
        /// <param name="cause">The exception that is the cause of the current exception.</param>
        public LoggerInitializationException(string message, Exception cause = null)
            : base(message, cause)
        {
        }
#if !DNXCORE50
        /// <summary>
        /// Initializes a new instance of the <see cref="LoggerInitializationException"/> class.
        /// </summary>
        /// <param name="info">The <see cref="SerializationInfo"/> that holds the serialized object data about the exception being thrown.</param>
        /// <param name="context">The <see cref="StreamingContext"/> that contains contextual information about the source or destination.</param>
        protected LoggerInitializationException(SerializationInfo info, StreamingContext context)
            : base(info, context)
        {
        }
#endif
    }

    /// <summary>
    /// This exception is thrown when a <see cref="Kill"/> message has been sent to an Actor.
    /// <see cref="SupervisorStrategy.DefaultDecider"/> will by default stop the actor.
    /// </summary>
    public class ActorKilledException : AkkaException
    {
        /// <summary>
        /// Initializes a new instance of the <see cref="ActorKilledException"/> class.
        /// </summary>
        /// <param name="message">The message that describes the error.</param>
        public ActorKilledException(string message)
            : base(message)
        {
        }
#if !DNXCORE50
        /// <summary>
        /// Initializes a new instance of the <see cref="ActorKilledException"/> class.
        /// </summary>
        /// <param name="info">The <see cref="SerializationInfo"/> that holds the serialized object data about the exception being thrown.</param>
        /// <param name="context">The <see cref="StreamingContext"/> that contains contextual information about the source or destination.</param>
        protected ActorKilledException(SerializationInfo info, StreamingContext context)
            : base(info, context)
        {
        }
#endif
    }

    /// <summary>
    /// This exception is thrown when a core invariant in the Actor implementation has been violated.
    /// For instance, if you try to create an Actor that doesn't inherit from <see cref="ActorBase" />.
    /// </summary>
    public class IllegalActorStateException : AkkaException
    {
        /// <summary>
        /// Initializes a new instance of the <see cref="IllegalActorStateException"/> class.
        /// </summary>
        /// <param name="message">The message that describes the error.</param>
        public IllegalActorStateException(string message)
            : base(message)
        {
        }
#if !DNXCORE50
        /// <summary>
        /// Initializes a new instance of the <see cref="IllegalActorStateException"/> class.
        /// </summary>
        /// <param name="info">The <see cref="SerializationInfo"/> that holds the serialized object data about the exception being thrown.</param>
        /// <param name="context">The <see cref="StreamingContext"/> that contains contextual information about the source or destination.</param>
        protected IllegalActorStateException(SerializationInfo info, StreamingContext context)
            : base(info, context)
        {
        }
#endif
    }

    /// <summary>
    /// This exception is thrown when an Actor with an invalid name is deployed.
    /// </summary>
    public class IllegalActorNameException : AkkaException
    {
        /// <summary>
        /// Initializes a new instance of the <see cref="IllegalActorNameException"/> class.
        /// </summary>
        /// <param name="message">The message that describes the error.</param>
        public IllegalActorNameException(string message)
            : base(message)
        {
        }
#if !DNXCORE50
        /// <summary>
        /// Initializes a new instance of the <see cref="IllegalActorNameException"/> class.
        /// </summary>
        /// <param name="info">The <see cref="SerializationInfo"/> that holds the serialized object data about the exception being thrown.</param>
        /// <param name="context">The <see cref="StreamingContext"/> that contains contextual information about the source or destination.</param>
        protected IllegalActorNameException(SerializationInfo info, StreamingContext context)
            : base(info, context)
        {
        }
#endif
    }

    /// <summary>
    /// This exception is thrown by an Actor that receives a Terminated(someActor) message
    /// that it doesn't handle itself, effectively crashing the Actor and escalating to the supervisor.
    /// </summary>
    public class DeathPactException : AkkaException
    {
        private readonly IActorRef _deadActor;

        /// <summary>
        /// Initializes a new instance of the <see cref="DeathPactException"/> class.
        /// </summary>
        /// <param name="deadActor">The actor that has been terminated.</param>
        public DeathPactException(IActorRef deadActor)
            : base("Monitored actor [" + deadActor + "] terminated")
        {
            _deadActor = deadActor;
        }
#if !DNXCORE50
        /// <summary>
        /// Initializes a new instance of the <see cref="DeathPactException"/> class.
        /// </summary>
        /// <param name="info">The <see cref="SerializationInfo"/> that holds the serialized object data about the exception being thrown.</param>
        /// <param name="context">The <see cref="StreamingContext"/> that contains contextual information about the source or destination.</param>
        protected DeathPactException(SerializationInfo info, StreamingContext context)
            : base(info, context)
        {
        }
#endif
        /// <summary>
        /// Retrieves the actor that has been terminated.
        /// </summary>
        public IActorRef DeadActor
        {
            get { return _deadActor; }
        }
    }

    /// <summary>
    /// This exception is thrown when the <see cref="ActorBase.PreRestart"/> method fails during a restart attempt.
    ///
    /// <note>
    /// This exception is not propagated to the supervisor, as it originates from the already failed instance,
    /// hence it is only visible as log entry on the event stream.
    /// </note>
    /// </summary>
    public class PreRestartException : AkkaException
    {
        private IActorRef Actor;
        private Exception e; //TODO: what is this?
        private Exception exception;
        private object optionalMessage;

        /// <summary>
        /// Initializes a new instance of the <see cref="PreRestartException"/> class.
        /// </summary>
        /// <param name="actor">The actor whose <see cref="ActorBase.PreRestart"/> hook failed.</param>
        /// <param name="restartException">The exception thrown by the <paramref name="actor"/> within <see cref="ActorBase.PreRestart"/>.</param>
        /// <param name="cause">The exception which caused the restart in the first place.</param>
        /// <param name="optionalMessage">The message which was optionally passed into <see cref="ActorBase.PreRestart"/>.</param>
        public PreRestartException(IActorRef actor, Exception restartException, Exception cause, object optionalMessage)
        {
            Actor = actor;
            e = restartException;
            exception = cause;
            this.optionalMessage = optionalMessage;
        }
#if !DNXCORE50
        /// <summary>
        /// Initializes a new instance of the <see cref="PreRestartException"/> class.
        /// </summary>
        /// <param name="info">The <see cref="SerializationInfo"/> that holds the serialized object data about the exception being thrown.</param>
        /// <param name="context">The <see cref="StreamingContext"/> that contains contextual information about the source or destination.</param>
        protected PreRestartException(SerializationInfo info, StreamingContext context)
            : base(info, context)
        {
        }
#endif
    }

    /// <summary>
    /// This exception is thrown when the Actor constructor or <see cref="ActorBase.PostRestart"/> method
    /// fails during a restart attempt.
    /// </summary>
    public class PostRestartException : ActorInitializationException
    {
        private readonly Exception _originalCause;

        /// <summary>
        /// Initializes a new instance of the <see cref="PostRestartException"/> class.
        /// </summary>
        /// <param name="actor">The actor whose constructor or <see cref="ActorBase.PostRestart"/> hook failed.</param>
        /// <param name="cause">The exception thrown by the <paramref name="actor"/> within <see cref="ActorBase.PostRestart"/>.</param>
        /// <param name="originalCause">The original cause is the exception which caused the restart in the first place.</param>
        public PostRestartException(IActorRef actor, Exception cause, Exception originalCause)
            :base(actor,"Exception post restart (" + (originalCause == null ?"null" : originalCause.GetType().ToString()) + ")", cause)
        {
            _originalCause = originalCause;
        }
#if !DNXCORE50
        /// <summary>
        /// Initializes a new instance of the <see cref="PostRestartException"/> class.
        /// </summary>
        /// <param name="info">The <see cref="SerializationInfo"/> that holds the serialized object data about the exception being thrown.</param>
        /// <param name="context">The <see cref="StreamingContext"/> that contains contextual information about the source or destination.</param>
        protected PostRestartException(SerializationInfo info, StreamingContext context)
            : base(info, context)
        {
        }
#endif

        ///<summary>
        /// Retrieves the exception which caused the restart in the first place.
        /// </summary>
        public Exception OriginalCause { get { return _originalCause; } }
    }

    /// <summary>
    /// This exception is thrown when an Actor can not be found.
    /// </summary>
    public class ActorNotFoundException : AkkaException
    {
        /// <summary>
        /// Initializes a new instance of the <see cref="ActorNotFoundException"/> class.
        /// </summary>
        public ActorNotFoundException()
            : base()
        {
        }
#if !DNXCORE50
        /// <summary>
        /// Initializes a new instance of the <see cref="ActorNotFoundException"/> class.
        /// </summary>
        /// <param name="info">The <see cref="SerializationInfo"/> that holds the serialized object data about the exception being thrown.</param>
        /// <param name="context">The <see cref="StreamingContext"/> that contains contextual information about the source or destination.</param>
        protected ActorNotFoundException(SerializationInfo info, StreamingContext context)
            : base(info, context)
        {
        }
<<<<<<< HEAD
#endif
=======

        /// <summary>
        /// <see cref="ActorNotFoundException"/> that takes a descriptive <see cref="message"/> and optional <see cref="innerException"/>.
        /// </summary>
        /// <param name="message">A user-defined error message.</param>
        /// <param name="innerException">An inner <see cref="Exception"/>.</param>
        public ActorNotFoundException(string message, Exception innerException = null) : base(message, innerException) { }
>>>>>>> 826bcd11
    }

    /// <summary>
    /// This exception is thrown when an invalid message is sent to an Actor.
    ///
    /// <note>
    /// Currently only <c>null</c> is an invalid message.
    /// </note>
    /// </summary>
    public class InvalidMessageException : AkkaException
    {
        /// <summary>
        /// Initializes a new instance of the <see cref="InvalidMessageException"/> class.
        /// </summary>
        public InvalidMessageException()
            : this("Message is null")
        {
        }

        /// <summary>
        /// Initializes a new instance of the <see cref="InvalidMessageException"/> class.
        /// </summary>
        /// <param name="message">The message that describes the error.</param>
        public InvalidMessageException(string message)
            : base(message)
        {
        }
#if !DNXCORE50
        /// <summary>
        /// Initializes a new instance of the <see cref="InvalidMessageException"/> class.
        /// </summary>
        /// <param name="info">The <see cref="SerializationInfo"/> that holds the serialized object data about the exception being thrown.</param>
        /// <param name="context">The <see cref="StreamingContext"/> that contains contextual information about the source or destination.</param>
        protected InvalidMessageException(SerializationInfo info, StreamingContext context)
            : base(info, context)
        {
        }
#endif
    }
}
<|MERGE_RESOLUTION|>--- conflicted
+++ resolved
@@ -449,9 +449,7 @@
             : base(info, context)
         {
         }
-<<<<<<< HEAD
-#endif
-=======
+#endif
 
         /// <summary>
         /// <see cref="ActorNotFoundException"/> that takes a descriptive <see cref="message"/> and optional <see cref="innerException"/>.
@@ -459,7 +457,6 @@
         /// <param name="message">A user-defined error message.</param>
         /// <param name="innerException">An inner <see cref="Exception"/>.</param>
         public ActorNotFoundException(string message, Exception innerException = null) : base(message, innerException) { }
->>>>>>> 826bcd11
     }
 
     /// <summary>

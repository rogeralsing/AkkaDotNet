--- conflicted
+++ resolved
@@ -54,15 +54,9 @@
             return false;
         }
 
-<<<<<<< HEAD
-        public IReadOnlyList<IInternalActorRef> Children { get { return ImmutableList<IInternalActorRef>.Empty; } }
-
-        public IReadOnlyList<ChildRestartStats> Stats { get { return ImmutableList<ChildRestartStats>.Empty; } }
-=======
         public IReadOnlyCollection<IInternalActorRef> Children { get { return ImmutableList<IInternalActorRef>.Empty; } }
 
         public IReadOnlyCollection<ChildRestartStats> Stats { get { return ImmutableList<ChildRestartStats>.Empty; } }
->>>>>>> fe69c840
 
         public IChildrenContainer ShallDie(IActorRef actor)
         {
@@ -87,4 +81,4 @@
         public virtual bool IsTerminating { get { return false; } }
         public virtual bool IsNormal { get { return true; } }
     }
-}
+}
--- conflicted
+++ resolved
@@ -33,32 +33,8 @@
         }
 
         /// <summary>
-<<<<<<< HEAD
-=======
-        ///     Stops the specified child.
-        /// </summary>
-        /// <param name="child">The child.</param>
-        public void Stop(ActorRef child)
-        {
-            //TODO: in akka this does some wild magic on childrefs and then just call child.stop();
-
-            //ignore this for now
-            //if (Children.ContainsKey(child.Path.Name))
-            //{
-            //    child.Cell.Become(System.DeadLetters.Tell);
-            //    LocalActorRef tmp;
-            //    var name = child.Path.Name;
-            //    this.Children.TryRemove(name, out tmp);
-            //    Publish(new Pigeon.Event.Debug(Self.Path.ToString(), Actor.GetType(), string.Format("Child Actor {0} stopped - no longer supervising", child.Path)));
-            //}
-
-            ((InternalActorRef)child).Stop();
-        }
-
-
-
-        /// <summary>
->>>>>>> c6d45e15
+
+
         ///     Invokes the specified envelope.
         /// </summary>
         /// <param name="envelope">The envelope.</param>
@@ -184,13 +160,12 @@
         public void SystemInvoke(Envelope envelope)
         {
 
-<<<<<<< HEAD
             try
             {
                 envelope
                     .Message
                     .Match()
-                    .With<CompleteFuture>(HandleCompleteFuture)
+                        .With<CompleteTask>(HandleCompleteTask)
                     .With<Failed>(HandleFailed)
                     .With<DeathWatchNotification>(m => WatchedActorTerminated(m.Actor, m.ExistenceConfirmed, m.AddressTerminated))
                     .With<Create>(m => HandleCreate(m.Failure))
@@ -206,36 +181,9 @@
                     .Default(m => { throw new NotSupportedException("Unknown message " + m.GetType().Name); });
             }
             catch (Exception cause)
-=======
-            //set the current context
-
-                try
-                {
-                    envelope
-                        .Message
-                        .Match()
-                        .With<CompleteTask>(HandleCompleteTask)
-                        .With<Failed>(HandleFailed)
-                        .With<DeathWatchNotification>(m => WatchedActorTerminated(m.Actor, m.ExistenceConfirmed, m.AddressTerminated))
-                        .With<Create>(HandleCreate)
-                        //TODO: see """final def init(sendSupervise: Boolean, mailboxType: MailboxType): this.type = {""" in dispatch.scala
-                        //case Create(failure) ⇒ create(failure)
-                        .With<Watch>(m => AddWatcher(m.Watchee, m.Watcher))
-                        .With<Unwatch>(m => RemWatcher(m.Watchee, m.Watcher))
-                        .With<Recreate>(FaultRecreate)
-                        .With<Suspend>(FaultSuspend)
-                        .With<Resume>(FaultResume)
-                        .With<Terminate>(Terminate)
-                        .With<Supervise>(s => Supervise(s.Child, s.Async))
-                        .Default(m => { throw new NotSupportedException("Unknown message " + m.GetType().Name); });
-                }
-                catch (Exception cause)
-                {
-                    Parent.Tell(new Failed(Self, cause));
-                }
-
-        }
-
+            {
+                HandleInvokeFailure(cause);
+            }
         private void HandleCompleteTask(CompleteTask task)
         {
             CurrentMessage = task.State.Message;
@@ -243,16 +191,6 @@
             task.SetResult();
         }
 
-        /// <summary>
-        ///     Suspends the children.
-        /// </summary>
-        private void SuspendChildren()
-        {
-            foreach (InternalActorRef child in GetChildren())
->>>>>>> c6d45e15
-            {
-                HandleInvokeFailure(cause);
-            }
         }
 
 
@@ -345,15 +283,9 @@
                 throw failure;
             try
             {
-<<<<<<< HEAD
                 var created = NewActor();
                 _actor = created;
                 UseThreadContext(() => created.AroundPreStart());
-=======
-                var instance = NewActor();
-                _actor = instance;
-                UseThreadContext(instance.AroundPreStart);
->>>>>>> c6d45e15
                 CheckReceiveTimeout();
                 if (System.Settings.DebugLifecycle)
                     Publish(new Debug(Self.Path.ToString(), created.GetType(), "Started (" + created + ")"));

﻿//-----------------------------------------------------------------------
// <copyright file="MonotonicClock.cs" company="Akka.NET Project">
//     Copyright (C) 2009-2015 Typesafe Inc. <http://www.typesafe.com>
//     Copyright (C) 2013-2015 Akka.NET project <https://github.com/akkadotnet/akka.net>
// </copyright>
//-----------------------------------------------------------------------

using System;
using System.Diagnostics;
using System.Runtime.InteropServices;

namespace Akka.Util
{
	internal static class MonotonicClock
	{
		private static readonly Stopwatch Stopwatch = Stopwatch.StartNew();
        private static readonly bool IsMono = Type.GetType("Mono.Runtime") != null;

#if !DNXCORE50
        [DllImport("kernel32")]
		private static extern ulong GetTickCount64();
#endif

		private const int TicksInMillisecond = 10000;

        private const long NanosPerTick = 100;

		public static TimeSpan Elapsed
		{
			get
<<<<<<< HEAD
            {
#if DNXCORE50
                return Stopwatch.Elapsed;
#else
                return IsMono
					? Stopwatch.Elapsed
					: new TimeSpan((long) GetTickCount64()*TicksInMillisecond);
#endif
            }
        }
=======
			{
				return TimeSpan.FromTicks(GetTicks());
			}
		}
>>>>>>> 1930c842

		public static TimeSpan ElapsedHighRes
		{
			get { return Stopwatch.Elapsed; }
		}

	    public static long GetMilliseconds()
	    {
	        return IsMono
	            ? Stopwatch.ElapsedMilliseconds
	            : (long) GetTickCount64();
	    }

	    public static long GetNanos()
	    {
	        return GetTicks() * NanosPerTick;
	    }

	    public static long GetTicks()
	    {
	        return GetMilliseconds() * TicksInMillisecond;
	    }

        /// <summary>
        /// Ticks represent 100 nanos. https://msdn.microsoft.com/en-us/library/system.datetime.ticks(v=vs.110).aspx
        /// 
        /// This extension method converts a Ticks value to nano seconds.
        /// </summary>
        internal static long ToNanos(this long ticks)
        {
            return ticks*NanosPerTick;
        }

        /// <summary>
        /// Ticks represent 100 nanos. https://msdn.microsoft.com/en-us/library/system.datetime.ticks(v=vs.110).aspx
        /// 
        /// This extension method converts a nano seconds value to Ticks.
        /// </summary>
        internal static long ToTicks(this long nanos)
        {
            return nanos/NanosPerTick;
        }
	}
}<|MERGE_RESOLUTION|>--- conflicted
+++ resolved
@@ -28,23 +28,10 @@
 		public static TimeSpan Elapsed
 		{
 			get
-<<<<<<< HEAD
-            {
-#if DNXCORE50
-                return Stopwatch.Elapsed;
-#else
-                return IsMono
-					? Stopwatch.Elapsed
-					: new TimeSpan((long) GetTickCount64()*TicksInMillisecond);
-#endif
-            }
-        }
-=======
 			{
 				return TimeSpan.FromTicks(GetTicks());
 			}
 		}
->>>>>>> 1930c842
 
 		public static TimeSpan ElapsedHighRes
 		{

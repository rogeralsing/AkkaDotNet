--- conflicted
+++ resolved
@@ -22,20 +22,15 @@
         public IllegalStateException(string message) : base(message)
         {
         }
-<<<<<<< HEAD
-#if !DNXCORE50
-=======
 
         /// <summary>
         /// Initializes a new instance of the <see cref="IllegalStateException"/> class.
         /// </summary>
         /// <param name="info">The <see cref="SerializationInfo" /> that holds the serialized object data about the exception being thrown.</param>
         /// <param name="context">The <see cref="StreamingContext" /> that contains contextual information about the source or destination.</param>
->>>>>>> 873f52b6
         protected IllegalStateException(SerializationInfo info, StreamingContext context)
             : base(info, context)
         {
         }
-#endif
     }
 }
--- conflicted
+++ resolved
@@ -14,12 +14,7 @@
 {
     public abstract class SnapshotStore : ActorBase
     {
-<<<<<<< HEAD
-        private readonly TaskContinuationOptions _continuationOptions = TaskContinuationOptions.ExecuteSynchronously |
-                                                                        TaskContinuationOptions.AttachedToParent;
-=======
         private readonly TaskContinuationOptions _continuationOptions = TaskContinuationOptions.ExecuteSynchronously;
->>>>>>> fe69c840
         private readonly bool _publish;
         private readonly CircuitBreaker _breaker;
 
@@ -200,28 +195,28 @@
 
         /// <summary>
         /// Asynchronously loads a snapshot.
-        /// 
+        ///
         /// This call is protected with a circuit-breaker
         /// </summary>
         protected abstract Task<SelectedSnapshot> LoadAsync(string persistenceId, SnapshotSelectionCriteria criteria);
 
         /// <summary>
         /// Asynchronously saves a snapshot.
-        /// 
+        ///
         /// This call is protected with a circuit-breaker
         /// </summary>
         protected abstract Task SaveAsync(SnapshotMetadata metadata, object snapshot);
 
         /// <summary>
         /// Deletes the snapshot identified by <paramref name="metadata"/>.
-        /// 
+        ///
         /// This call is protected with a circuit-breaker
         /// </summary>
         protected abstract Task DeleteAsync(SnapshotMetadata metadata);
 
         /// <summary>
         /// Deletes all snapshots matching provided <paramref name="criteria"/>.
-        /// 
+        ///
         /// This call is protected with a circuit-breaker
         /// </summary>
         protected abstract Task DeleteAsync(string persistenceId, SnapshotSelectionCriteria criteria);
@@ -235,4 +230,4 @@
             return false;
         }
     }
-}
+}